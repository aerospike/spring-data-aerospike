[[preface]]
Preface

The Spring Data Aerospike project applies core Spring concepts to the development of solutions using the Aerospike key-value style data store.  We provide a "template" as a high-level abstraction for storing and querying data. You will notice similarities to the JDBC support in the Spring Framework.

This document is the reference guide for Spring Data - Aerospike Support. It explains Aerospike module concepts and semantics and the syntax for various stores namespaces.

This section provides some basic introduction to Spring and the Aerospike database. The rest of the document refers only to Spring Data Aerospike features and assumes the user is familiar with Aerospike as well as Spring concepts.

[[get-started:first-steps:spring]]
== Knowing Spring
Spring Data uses Spring framework's https://docs.spring.io/spring/docs/3.2.x/spring-framework-reference/html/spring-core.html[core] functionality, such as the https://docs.spring.io/spring/docs/3.2.x/spring-framework-reference/html/beans.html[IoC] container, https://docs.spring.io/spring/docs/3.2.x/spring-framework-reference/html/validation.html#core-convert[type conversion system], https://docs.spring.io/spring/docs/3.2.x/spring-framework-reference/html/expressions.html[expression language], https://docs.spring.io/spring/docs/3.2.x/spring-framework-reference/html/jmx.html[JMX integration], and portable https://docs.spring.io/spring/docs/3.2.x/spring-framework-reference/html/dao.html#dao-exceptions[DAO exception hierarchy]. While it is not important to know the Spring APIs, understanding the concepts behind them is. At a minimum, the idea behind IoC should be familiar for whatever IoC container you choose to use.

The core functionality of the Aerospike and CouchDB support can be used directly, with no need to invoke the IoC services of the Spring Container. This is much like `JdbcTemplate` which can be used 'standalone' without any other services of the Spring container. To leverage all the features of Spring Data document, such as the repository support, you will need to configure some parts of the library using Spring.

To learn more about Spring, you can refer to the comprehensive (and sometimes disarming) documentation that explains in detail the Spring Framework. There are a lot of articles, blog entries and books on the matter - take a look at the Spring framework https://spring.io/docs[home page ] for more information.

[[get-started:first-steps:nosql]]
== Knowing NoSQL and Aerospike
NoSQL stores have taken the storage world by storm. It is a vast domain with a plethora of solutions, terms and patterns (to make things worth even the term itself has multiple https://www.google.com/search?q=nosoql+acronym[meanings]). While some of the principles are common, it is crucial that the user is familiar to some degree with Aerospike key-value store operations that supply the mechanism for associating keys with a set of named values, similar to a row in standard RDBMS terminology.  The data layer in Aerospike Database is optimized to store data in solid state drives, RAM, or traditional rotational media. The database indices are stored in RAM for quick availability, and data writes are optimized through large block writes to reduce latency. The software also employs two sub-programs that are codenamed Defragmenter and Evictor. Defragmenter removes data blocks that have been deleted, and Evictor frees RAM space by removing references to expired records.

The jumping off ground for learning about Aerospike is https://www.aerospike.com/[www.aerospike.com]. Here is a list of other useful resources:

* The https://www.aerospike.com/docs/[docs] introduces Aerospike and contains links to getting started guides, reference documentation and tutorials.
* The https://www.aerospike.com/docs/client/java/[java client] provides a convenient way to interact with a Aerospike instance in combination with the online https://www.aerospike.com:443/docs/client/java/start/index.html/[Getting started]
* Aerospike community https://www.aerospike.com/community/[Aerospike Community]

[[requirements]]
== Requirements

<<<<<<< HEAD
Spring Data Aerospike 3.1.x binaries requires JDK level 8.0 and above, and http://spring.io/docs[Spring Framework] 4.3.x and above.
=======
Spring Data Aerospike 3.1.x binaries requires JDK level 6.0 and above, and https://spring.io/docs[Spring Framework] 4.0.x and above.
>>>>>>> 95e06d62

In terms of servers, https://www.aerospike.com/download/server/[Aerospike] at least 3.5

== Additional Help Resources

Learning a new framework is not always straight forward. In this section, we try to provide what we think is an easy to follow guide for starting with Spring Data Aerospike module. However, if you encounter issues or you are just looking for an advice, feel free to use one of the links below:

[[get-started:help]]
=== Support

There are a few support options available:

[[get-started:help:community]]
==== Questions & Answers

Developers post questions and answers on Stack Overflow. The two key tags to search for related answers to this project are:

* https://stackoverflow.com/questions/tagged/spring-data[spring-data]
* https://stackoverflow.com/questions/tagged/spring-data-aerospike[spring-data-aerospike]

[[get-started:help:professional]]
==== Professional Support

Professional, from-the-source support, with guaranteed response time, is available from https://pivotal.io/[Pivotal Sofware, Inc.], the company behind Spring Data and Spring.

[[get-started:up-to-date]]
==== Following Development

For information on the Spring Data Aerospike source code repository, nightly builds and snapshot artifacts please see the https://projects.spring.io/spring-data-aerospike/[Spring Data Aerospike homepage].

To follow developer activity look for the mailing list information on the Spring Data Aerospike homepage.

If you encounter a bug or want to suggest an improvement, please create a ticket on the Spring Data issue https://jira.spring.io/browse/DATAAEROSPIKE[tracker].<|MERGE_RESOLUTION|>--- conflicted
+++ resolved
@@ -28,11 +28,7 @@
 [[requirements]]
 == Requirements
 
-<<<<<<< HEAD
-Spring Data Aerospike 3.1.x binaries requires JDK level 8.0 and above, and http://spring.io/docs[Spring Framework] 4.3.x and above.
-=======
 Spring Data Aerospike 3.1.x binaries requires JDK level 6.0 and above, and https://spring.io/docs[Spring Framework] 4.0.x and above.
->>>>>>> 95e06d62
 
 In terms of servers, https://www.aerospike.com/download/server/[Aerospike] at least 3.5
 
