--- conflicted
+++ resolved
@@ -34,12 +34,8 @@
 	 * @param infoString The name of the variable to retrieve.
 	 * @return An "Info" value for the given variable from all the nodes in the cluster.
 	 */
-<<<<<<< HEAD
 	public static String[] infoAll(IAerospikeClient client,
 								   String infoString) {
-=======
-	public static String[] infoAll(AerospikeClient client, String infoString) {
->>>>>>> 796ac59f
 		String[] messages = new String[client.getNodes().length];
 		int index = 0;
 		for (Node node : client.getNodes()) {
