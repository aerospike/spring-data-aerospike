--- conflicted
+++ resolved
@@ -18,15 +18,20 @@
 
 import com.aerospike.client.AerospikeException;
 import com.aerospike.client.Value;
+import com.aerospike.client.cdt.ListReturnType;
+import com.aerospike.client.cdt.MapReturnType;
 import com.aerospike.client.command.ParticleType;
 import com.aerospike.client.exp.Exp;
+import com.aerospike.client.exp.ListExp;
+import com.aerospike.client.exp.MapExp;
 import com.aerospike.client.query.Filter;
 import com.aerospike.client.query.IndexCollectionType;
-import org.springframework.data.aerospike.repository.query.AerospikeCriteria;
+import com.aerospike.client.query.RegexFlag;
 
 import java.io.Serializable;
 import java.util.Collection;
 import java.util.HashMap;
+import java.util.List;
 import java.util.Map;
 import java.util.Set;
 
@@ -80,7 +85,7 @@
 		 */
 		private static String getRegexp(String base, FilterOperation op) {
 			String escapedBase = escapeBRERegexp(base);
-			if (op == FilterOperation.STARTS_WITH) {
+			if (op == FilterOperation.START_WITH) {
 				return "^" + escapedBase;
 			}
 			if (op == FilterOperation.ENDS_WITH) {
@@ -93,7 +98,7 @@
 		}
 
 		public static String getStartsWith(String base) {
-			return getRegexp(base, FilterOperation.STARTS_WITH);
+			return getRegexp(base, FilterOperation.START_WITH);
 		}
 
 		public static String getEndsWith(String base) {
@@ -269,12 +274,7 @@
 	}
 
 	private Boolean ignoreCase() {
-<<<<<<< HEAD
 		return (Boolean) internalMap.getOrDefault(IGNORE_CASE, false);
-=======
-		Boolean ignoreCase = (Boolean) internalMap.get(IGNORE_CASE);
-		return ignoreCase == Boolean.TRUE;
->>>>>>> f172deaf
 	}
 
 	protected String luaFieldString(String field) {
@@ -296,10 +296,10 @@
 			//			res = value.toString();
 			//			break;
 			case ParticleType.STRING:
-				res = String.format("'%s'", value);
+				res = String.format("'%s'", value.toString());
 				break;
 			case ParticleType.GEOJSON:
-				res = String.format("'%s'", value);
+				res = String.format("'%s'", value.toString());
 				break;
 			default:
 				res = value.toString();
@@ -344,7 +344,7 @@
 	}
 
 	@Override
-	public void putAll(Map<? extends String, ?> m) {
+	public void putAll(Map<? extends String, ? extends Object> m) {
 		internalMap.putAll(m);
 	}
 
