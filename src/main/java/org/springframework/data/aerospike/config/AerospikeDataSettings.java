/*
 * Copyright 2024 the original author or authors.
 *
 * Licensed under the Apache License, Version 2.0 (the "License");
 * you may not use this file except in compliance with the License.
 * You may obtain a copy of the License at
 *
 *      https://www.apache.org/licenses/LICENSE-2.0
 *
 * Unless required by applicable law or agreed to in writing, software
 * distributed under the License is distributed on an "AS IS" BASIS,
 * WITHOUT WARRANTIES OR CONDITIONS OF ANY KIND, either express or implied.
 * See the License for the specific language governing permissions and
 * limitations under the License.
 */
package org.springframework.data.aerospike.config;

import lombok.Getter;
import lombok.Setter;
import org.springframework.core.env.Environment;

import static org.springframework.data.aerospike.config.AerospikeDataConfigurationSupport.CONFIG_PREFIX_DATA;
import static org.springframework.data.aerospike.util.Utils.setBoolFromConfig;
import static org.springframework.data.aerospike.util.Utils.setIntFromConfig;
import static org.springframework.data.aerospike.util.Utils.setStringFromConfig;

@Setter
@Getter
public class AerospikeDataSettings {

    // Namespace
    String namespace = "test";
    // Enable scan operation
    boolean scansEnabled = false;
    // Create secondary indexes specified using `@Indexed` annotation on startup
    boolean createIndexesOnStartup = true;
    // Automatically refresh indexes cache every <N> seconds
    int indexCacheRefreshSeconds = 3600;
    // Automatically refresh cached server version every <N> seconds
    int serverVersionRefreshSeconds = 3600;
    // Limit amount of results returned by server. Non-positive value means no limit
    long queryMaxRecords = 10_000L;
    // Maximum batch size for batch read operations
<<<<<<< HEAD
    int batchReadSize = 1000;
=======
    int batchReadSize = 100;
>>>>>>> d8410ae5
    // Maximum batch size for batch write operations
    int batchWriteSize = 1000;
    // Define how @Id fields (primary keys) and Map keys are stored: false - always as String,
    // true - preserve original type if supported
    boolean keepOriginalKeyTypes = false;
    // Define how Maps and POJOs are written: true - as sorted maps (TreeMaps, default), false - as unsorted (HashMaps)
    // Writing unsorted maps (false) degrades performance of Map-related operations and does not allow comparing Maps,
    // strongly recommended not to use except during upgrade from older versions of Spring Data Aerospike (if required)
    boolean writeSortedMaps = true;
    // Name for the bin to store entity's class
    private String classKey = "@_class";
    // Fully qualified name of a class to be used for FieldNamingStrategy for entities
    private String fieldNamingStrategy;

    public AerospikeDataSettings(Environment environment) {
        if (environment != null) {
            setStringFromConfig(this::setNamespace, environment, CONFIG_PREFIX_DATA, "namespace");
            setBoolFromConfig(this::setScansEnabled, environment, CONFIG_PREFIX_DATA, "scansEnabled");
            setBoolFromConfig(this::setCreateIndexesOnStartup, environment, CONFIG_PREFIX_DATA,
                "createIndexesOnStartup");
            setIntFromConfig(this::setIndexCacheRefreshSeconds, environment, CONFIG_PREFIX_DATA,
                "indexCacheRefreshSeconds");
            setIntFromConfig(this::setServerVersionRefreshSeconds, environment, CONFIG_PREFIX_DATA,
                "serverVersionRefreshSeconds");
            setIntFromConfig(this::setQueryMaxRecords, environment, CONFIG_PREFIX_DATA, "queryMaxRecords");
            setIntFromConfig(this::setBatchWriteSize, environment, CONFIG_PREFIX_DATA, "batchWriteSize");
            setBoolFromConfig(this::setKeepOriginalKeyTypes, environment, CONFIG_PREFIX_DATA, "keepOriginalKeyTypes");
            setBoolFromConfig(this::setWriteSortedMaps, environment, CONFIG_PREFIX_DATA, "writeSortedMaps");
            setStringFromConfig(this::setClassKey, environment, CONFIG_PREFIX_DATA, "classKey");
            setStringFromConfig(this::setFieldNamingStrategy, environment, CONFIG_PREFIX_DATA, "fieldNamingStrategy");
        }
    }
}<|MERGE_RESOLUTION|>--- conflicted
+++ resolved
@@ -41,13 +41,9 @@
     // Limit amount of results returned by server. Non-positive value means no limit
     long queryMaxRecords = 10_000L;
     // Maximum batch size for batch read operations
-<<<<<<< HEAD
-    int batchReadSize = 1000;
-=======
     int batchReadSize = 100;
->>>>>>> d8410ae5
     // Maximum batch size for batch write operations
-    int batchWriteSize = 1000;
+    int batchWriteSize = 100;
     // Define how @Id fields (primary keys) and Map keys are stored: false - always as String,
     // true - preserve original type if supported
     boolean keepOriginalKeyTypes = false;
