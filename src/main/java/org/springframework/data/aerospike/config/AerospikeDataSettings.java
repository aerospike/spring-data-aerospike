--- conflicted
+++ resolved
@@ -31,11 +31,9 @@
     @Builder.Default
     int indexCacheRefreshFrequencySeconds = 3600;
     @Builder.Default
-<<<<<<< HEAD
+    long queryMaxRecords = 10_000L;
+    @Builder.Default
     boolean keepOriginalKeyTypes = false;
-=======
-    long queryMaxRecords = 10_000L;
->>>>>>> fc875df8
 
     /*
      * (non-Javadoc)
