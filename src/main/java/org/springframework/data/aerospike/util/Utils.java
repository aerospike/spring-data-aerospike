--- conflicted
+++ resolved
@@ -218,21 +218,11 @@
     }
 
     public static <T> List<T> iterableToList(Iterable<T> iterable) {
-<<<<<<< HEAD
-        List<T> list = new ArrayList<>();
         if (iterable instanceof List) {
             // If Iterable is a Collection already, it is cast directly
             return (List<T>) iterable;
-        } else {
-            return StreamSupport.stream(iterable.spliterator(), false).collect(Collectors.toList());
-        }
-=======
-        if (iterable instanceof List) {
-            // If Iterable is a Collection already, it is cast directly
-            return (List<T>) iterable;
         }
         return StreamSupport.stream(iterable.spliterator(), false).collect(Collectors.toList());
->>>>>>> d8410ae5
     }
 
     /**
