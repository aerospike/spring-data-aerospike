/*
 * Copyright 2012-2018 the original author or authors
 *
 * Licensed under the Apache License, Version 2.0 (the "License");
 * you may not use this file except in compliance with the License.
 * You may obtain a copy of the License at
 *
 *        http://www.apache.org/licenses/LICENSE-2.0
 *
 * Unless required by applicable law or agreed to in writing, software
 * distributed under the License is distributed on an "AS IS" BASIS,
 * WITHOUT WARRANTIES OR CONDITIONS OF ANY KIND, either express or implied.
 * See the License for the specific language governing permissions and
 * limitations under the License.
 */
package org.springframework.data.aerospike.repository.query;

import com.aerospike.client.Value;
import org.slf4j.Logger;
import org.slf4j.LoggerFactory;
import org.springframework.data.aerospike.convert.AerospikeCustomConversions;
import org.springframework.data.aerospike.convert.AerospikeTypeAliasAccessor;
import org.springframework.data.aerospike.convert.MappingAerospikeConverter;
import org.springframework.data.aerospike.mapping.AerospikeMappingContext;
import org.springframework.data.aerospike.mapping.AerospikePersistentProperty;
import org.springframework.data.aerospike.query.FilterOperation;
import org.springframework.data.aerospike.query.Qualifier;
import org.springframework.data.aerospike.repository.query.CriteriaDefinition.AerospikeMapCriteria;
import org.springframework.data.domain.Sort;
import org.springframework.data.mapping.PersistentPropertyPath;
import org.springframework.data.repository.query.ParameterAccessor;
import org.springframework.data.repository.query.parser.AbstractQueryCreator;
import org.springframework.data.repository.query.parser.Part;
import org.springframework.data.repository.query.parser.PartTree;
import org.springframework.data.util.TypeInformation;
import org.springframework.util.StringUtils;

import java.util.ArrayList;
import java.util.Arrays;
import java.util.Collection;
import java.util.Collections;
import java.util.Iterator;
import java.util.List;
import java.util.stream.Collectors;

<<<<<<< HEAD
import static org.springframework.data.aerospike.query.FilterOperation.IS_NOT_NULL;
import static org.springframework.data.aerospike.query.FilterOperation.IS_NULL;
import static org.springframework.data.aerospike.query.FilterOperation.LIST_VAL_CONTAINING;
import static org.springframework.data.aerospike.query.FilterOperation.MAP_KEYS_CONTAIN;
import static org.springframework.data.aerospike.query.FilterOperation.MAP_KEYS_NOT_CONTAIN;
import static org.springframework.data.aerospike.query.FilterOperation.MAP_VALUES_CONTAIN;
import static org.springframework.data.aerospike.query.FilterOperation.MAP_VALUES_NOT_CONTAIN;
import static org.springframework.data.aerospike.query.FilterOperation.MAP_VAL_CONTAINING_BY_KEY;
import static org.springframework.data.aerospike.query.FilterOperation.MAP_VAL_EQ_BY_KEY;
import static org.springframework.data.aerospike.query.Qualifier.idEquals;
import static org.springframework.data.aerospike.query.Qualifier.idIn;
=======
import static org.springframework.data.aerospike.query.FilterOperation.*;
import static org.springframework.data.aerospike.query.Qualifier.forId;
import static org.springframework.data.aerospike.query.Qualifier.forIds;
>>>>>>> 0e6f00ae

/**
 * @author Peter Milne
 * @author Jean Mercier
 */
public class AerospikeQueryCreator extends AbstractQueryCreator<Query, AerospikeCriteria> {

    private static final Logger LOG = LoggerFactory.getLogger(AerospikeQueryCreator.class);
    private final AerospikeMappingContext context;
    private final AerospikeCustomConversions conversions = new AerospikeCustomConversions(Collections.emptyList());
    private final MappingAerospikeConverter converter = getMappingAerospikeConverter(conversions);

    public AerospikeQueryCreator(PartTree tree, ParameterAccessor parameters) {
        super(tree, parameters);
        this.context = new AerospikeMappingContext();
    }

    public AerospikeQueryCreator(PartTree tree, ParameterAccessor parameters,
                                 AerospikeMappingContext context) {
        super(tree, parameters);
        this.context = context;
    }

    private MappingAerospikeConverter getMappingAerospikeConverter(AerospikeCustomConversions conversions) {
        MappingAerospikeConverter converter = new MappingAerospikeConverter(new AerospikeMappingContext(),
            conversions, new AerospikeTypeAliasAccessor());
        converter.afterPropertiesSet();
        return converter;
    }

    @Override
    protected AerospikeCriteria create(Part part, Iterator<Object> iterator) {
        PersistentPropertyPath<AerospikePersistentProperty> path =
            context.getPersistentPropertyPath(part.getProperty());
        AerospikePersistentProperty property = path.getLeafProperty();
        return create(part, property, iterator);
    }

    private AerospikeCriteria create(Part part, AerospikePersistentProperty property, Iterator<?> parameters) {
        Object v1 = null;
        if (parameters.hasNext()) {
            v1 = parameters.next();
        }

        v1 = convertIfNecessary(v1);

        return switch (part.getType()) {
            case AFTER, GREATER_THAN -> getCriteria(part, property, v1, null, parameters, FilterOperation.GT);
            case GREATER_THAN_EQUAL -> getCriteria(part, property, v1, null, parameters, FilterOperation.GTEQ);
            case BEFORE, LESS_THAN -> getCriteria(part, property, v1, null, parameters, FilterOperation.LT);
            case LESS_THAN_EQUAL -> getCriteria(part, property, v1, null, parameters, FilterOperation.LTEQ);
            case BETWEEN -> getCriteria(part, property, v1, convertIfNecessary(parameters.next()), parameters,
                FilterOperation.BETWEEN);
            case LIKE, REGEX -> getCriteria(part, property, v1, null, parameters, FilterOperation.LIKE);
            case STARTING_WITH -> getCriteria(part, property, v1, null, parameters, FilterOperation.STARTS_WITH);
            case ENDING_WITH -> getCriteria(part, property, v1, null, parameters, FilterOperation.ENDS_WITH);
            case CONTAINING -> getCriteria(part, property, v1, null, parameters, FilterOperation.CONTAINING);
            case NOT_CONTAINING -> getCriteria(part, property, v1, null, parameters, FilterOperation.NOT_CONTAINING);
            case WITHIN -> {
                v1 = Value.get(String.format("{ \"type\": \"AeroCircle\", \"coordinates\": [[%.8f, %.8f], %f] }",
                    v1, parameters.next(), parameters.next()));
                yield getCriteria(part, property, v1, parameters.next(), parameters, FilterOperation.GEO_WITHIN);
            }
            case SIMPLE_PROPERTY -> getCriteria(part, property, v1, null, parameters, FilterOperation.EQ);
            case NEGATING_SIMPLE_PROPERTY -> getCriteria(part, property, v1, null, parameters, FilterOperation.NOTEQ);
            case IN -> getCriteria(part, property, v1, null, parameters, FilterOperation.IN);
            case NOT_IN -> getCriteria(part, property, v1, null, parameters, FilterOperation.NOT_IN);
            case TRUE -> getCriteria(part, property, true, null, parameters, FilterOperation.EQ);
            case FALSE -> getCriteria(part, property, false, null, parameters, FilterOperation.EQ);
            case EXISTS, IS_NOT_NULL -> getCriteria(part, property, null, null, parameters, IS_NOT_NULL);
            case IS_NULL -> getCriteria(part, property, null, null, parameters, IS_NULL);
            default -> throw new IllegalArgumentException("Unsupported keyword '" + part.getType() + "'");
        };
    }

    private Object convertIfNecessary(Object obj) {
        if (obj == null || obj instanceof AerospikeMapCriteria) {
            return obj;
        }

        // converting if necessary (e.g., Date to Long so that proper filter expression or sIndex filter can be built)
        final Object value = obj;
        TypeInformation<?> valueType = TypeInformation.of(value.getClass());
        return converter.toWritableValue(value, valueType);
    }

    public AerospikeCriteria getCriteria(Part part, AerospikePersistentProperty property, Object value1, Object value2,
                                         Iterator<?> parameters, FilterOperation op) {
        String fieldName = getFieldName(part.getProperty().getSegment(), property);
        Qualifier qualifier;

        if (property.isIdProperty()) {
<<<<<<< HEAD
            if (value1 instanceof Collection<?>) {
                return new AerospikeCriteria(idIn(((Collection<?>) value1).toArray(String[]::new)));
            }
            return new AerospikeCriteria(idEquals((String) value1));
=======
            qualifier = processId(value1);
>>>>>>> 0e6f00ae
        } else if (property.isCollectionLike()) {
            qualifier = processCollection(part, value1, value2, parameters, op, fieldName);
        } else if (property.isMap()) {
            qualifier = processMap(part, value1, value2, parameters, op, fieldName);
        } else { // if it is neither a collection nor a map
            qualifier = processOther(part, value1, value2, property, op, fieldName);
        }

        return new AerospikeCriteria(qualifier);
    }

    private Qualifier processId(Object value1) {
        Qualifier qualifier;
        if (value1 instanceof Collection<?>) {
            // currently id can only be a String
            List<String> ids = ((Collection<?>) value1).stream().map(String::valueOf).toList();
            qualifier = forIds(ids.toArray(String[]::new));
        } else {
            qualifier = forId((String) value1);
        }
        return qualifier;
    }

    private Qualifier processCollection(Part part, Object value1, Object value2, Iterator<?> parameters,
                                        FilterOperation op, String fieldName) {
        Qualifier.QualifierBuilder qb = Qualifier.builder();
        List<Object> params = new ArrayList<>();
        parameters.forEachRemaining(params::add);

        if (!params.isEmpty()) {
            Object nextParam = params.get(params.size() - 1);
            if (op == FilterOperation.CONTAINING && !(nextParam instanceof AerospikeMapCriteria)) {
                op = LIST_VAL_CONTAINING;
                params.add(0, value1); // value1 stores the first parameter
                return qualifierAndConcatenated(params, qb, part, fieldName, op, null);
            }
        } else if (!(value1 instanceof Collection<?>)) {
            op = getCorrespondingListFilterOperationOrFail(op);
        }

        return setQualifier(qb, fieldName, op, part, value1, value2, null, null);
    }

    private Qualifier processMap(Part part, Object value1, Object value2, Iterator<?> parameters, FilterOperation op,
                                 String fieldName) {
        List<Object> params = new ArrayList<>();
        parameters.forEachRemaining(params::add);
        Qualifier qualifier = null;

        // the first parameter is value1, params have parameters starting from the second
        if (params.size() == 1) {
            qualifier = processMap2Params(part, value1, value2, params, op, fieldName);
        } else if (params.isEmpty()) {
            if (op != FilterOperation.BETWEEN) { // if not map in range (2 maps as parameters)
                // VALUE2 contains key (field name)
                qualifier = setQualifier(Qualifier.builder(), fieldName, op, part, value1, Value.get(fieldName),
                    null, null);
            }
        } else {
            qualifier = processMapMultipleParams(part, value1, value2, params, op, fieldName);
        }

        return qualifier;
    }

    private Qualifier processMap2Params(Part part, Object value1, Object value2, List<Object> params,
                                        FilterOperation op, String fieldName) {
        Qualifier qualifier;
        Object nextParam = convertIfNecessary(params.get(0)); // nextParam is de facto the second

        if (op == FilterOperation.CONTAINING) {
            qualifier = processMapContaining(nextParam, part, value1, fieldName, MAP_KEYS_CONTAIN, MAP_VALUES_CONTAIN,
                MAP_VAL_EQ_BY_KEY);
        } else if (op == FilterOperation.NOT_CONTAINING) {
            qualifier = processMapContaining(nextParam, part, value1, fieldName, MAP_KEYS_NOT_CONTAIN,
                MAP_VALUES_NOT_CONTAIN,
                MAP_VAL_NOTEQ_BY_KEY);
        } else {
            qualifier = processMapBetween(part, value1, value2, op, fieldName, nextParam);
        }

        return qualifier;
    }

    private Qualifier processMapContaining(Object nextParam, Part part, Object value1, String fieldName,
                                           FilterOperation keysOp, FilterOperation valuesOp, FilterOperation byKeyOp) {
        FilterOperation op;
        String dotPath = null;
        Qualifier.QualifierBuilder qb = Qualifier.builder();

        if (nextParam instanceof AerospikeMapCriteria onMap) {
            switch (onMap) {
                case KEY -> op = keysOp;
                case VALUE -> op = valuesOp;
                default -> throw new UnsupportedOperationException("Unsupported parameter: " + onMap);
            }
        } else {
            op = byKeyOp;
            dotPath = part.getProperty().toDotPath() + "." + Value.get(value1);
            setQbValuesForMapByKey(qb, value1, nextParam);
        }

        return setQualifier(qb, fieldName, op, part, value1, null, null, dotPath);
    }

    private Qualifier processMapBetween(Part part, Object value1, Object value2, FilterOperation op, String fieldName
        , Object nextParam) {
        Qualifier.QualifierBuilder qb = Qualifier.builder();
        String dotPath = part.getProperty().toDotPath() + "." + Value.get(value1);

        if (op == FilterOperation.BETWEEN) { // BETWEEN for values by a certain key
            op = getCorrespondingMapValueFilterOperationOrFail(op);
            qb.setValue2(Value.get(value1)); // contains key
            qb.setValue1(Value.get(value2)); // contains lower limit (inclusive)
            qb.setValue3(Value.get(nextParam)); // contains upper limit (inclusive)
        } else {
            if (op == FilterOperation.EQ) {
                throw new IllegalArgumentException("Unsupported arguments '" + value1 + "' and '" + nextParam +
                    "', expecting Map argument in findByMapEquals queries");
            } else {
                op = getCorrespondingMapValueFilterOperationOrFail(op);
                setQbValuesForMapByKey(qb, value1, nextParam);
            }
        }

        return setQualifier(qb, fieldName, op, part, value1, value2, null, dotPath);
    }

    private Qualifier processMapMultipleParams(Part part, Object value1, Object value2, List<Object> params,
                                               FilterOperation op, String fieldName) {
        if (op == FilterOperation.CONTAINING) {
            return processMapMultipleParamsContaining(part, value1, value2, params, op, fieldName);
        } else {
            String paramsString = params.stream().map(Object::toString).collect(Collectors.joining(", "));
            throw new IllegalArgumentException(
                "Expected not more than 2 arguments (propertyType: Map, filterOperation: " + op + "), " +
                    " got " + (params.size() + 1) + " instead: '" + value1 + ", " + paramsString + "'");
        }
    }

    private Qualifier processMapMultipleParamsContaining(Part part, Object value1, Object value2, List<Object> params,
                                                         FilterOperation op, String fieldName) {
        String dotPath = null;
        Qualifier.QualifierBuilder qb = Qualifier.builder();

        if (params.get(params.size() - 1) instanceof AerospikeMapCriteria mapCriteria) {
            switch (mapCriteria) {
                case KEY -> op = MAP_KEYS_CONTAIN;
                case VALUE -> op = MAP_VALUES_CONTAIN;
                case VALUE_CONTAINING -> op = MAP_VAL_CONTAINING_BY_KEY;
            }
            params = params.stream().limit(params.size() - 1L).collect(Collectors.toList());
        } else {
            op = MAP_VAL_EQ_BY_KEY;
            dotPath = part.getProperty().toDotPath() + "." + Value.get(value1);
        }

        params.add(0, value1); // value1 stores the first parameter
        if (op == MAP_VAL_CONTAINING_BY_KEY || op == MAP_VAL_EQ_BY_KEY) {
            return processMapMultipleParamsContainingPerSize(params, qb, part, value1, value2, fieldName, op, dotPath);
        } else {
            return qualifierAndConcatenated(params, qb, part, fieldName, op, dotPath);
        }
    }

    private Qualifier processMapMultipleParamsContainingPerSize(List<Object> params, Qualifier.QualifierBuilder qb,
                                                                Part part, Object value1, Object value2,
                                                                String fieldName, FilterOperation op, String dotPath) {
        if (params.size() > 2) {
            if ((params.size() & 1) != 0) { // if params.size() is an odd number
                throw new IllegalArgumentException("FindByMapContaining: expected either one, two " +
                    "or even number of key/value arguments, instead got " + params.size());
            }
            return qualifierAndConcatenated(params, qb, part, fieldName, op, dotPath, true);
        } else if (params.size() == 2) {
            setQbValuesForMapByKey(qb, params.get(0), params.get(1));
            return setQualifier(qb, fieldName, op, part, value1, value2, null, null);
        } else {
            throw new UnsupportedOperationException("Unsupported combination of operation " + op + " and " +
                "parameters with size of + " + params.size());
        }
    }

    private Qualifier processOther(Part part, Object value1, Object value2, AerospikePersistentProperty property,
                                   FilterOperation op, String fieldName) {
        String dotPath = null;
        Object value3 = null;
        Qualifier.QualifierBuilder qb = Qualifier.builder();

        if (part.getProperty().hasNext()) { // if it is a POJO field (a simple field or an inner POJO)
            if (op == FilterOperation.BETWEEN) {
                value3 = Value.get(value2); // contains upper limit
            } else if (op == IS_NOT_NULL || op == IS_NULL) {
                value1 = Value.get(property.getFieldName()); // contains key (field name)
            }
            op = getCorrespondingMapValueFilterOperationOrFail(op);
            value2 = Value.get(property.getFieldName()); // VALUE2 contains key (field name)
            dotPath = part.getProperty().toDotPath();
        } else if (isPojo(part)) { // if it is a first level POJO
            if (op != FilterOperation.BETWEEN) {
                // if it is a POJO compared for equality it already has op == FilterOperation.EQ
                value2 = Value.get(property.getFieldName()); // VALUE2 contains key (field name)
            }
        }

        return setQualifier(qb, fieldName, op, part, value1, value2, value3, dotPath);
    }

    private String getFieldName(String segmentName, AerospikePersistentProperty property) {
        org.springframework.data.aerospike.mapping.Field annotation =
            property.findAnnotation(org.springframework.data.aerospike.mapping.Field.class);

        if (annotation != null && StringUtils.hasText(annotation.value())) {
            return annotation.value();
        }

        if (!StringUtils.hasText(segmentName)) {
            throw new IllegalStateException("Segment name is null or empty");
        }

        return segmentName;
    }

    private Qualifier qualifierAndConcatenated(List<Object> params, Qualifier.QualifierBuilder qb,
                                               Part part, String fieldName, FilterOperation op,
                                               String dotPath) {
        return qualifierAndConcatenated(params, qb, part, fieldName, op, dotPath, false);
    }

    private Qualifier qualifierAndConcatenated(List<Object> params, Qualifier.QualifierBuilder qb,
                                               Part part, String fieldName, FilterOperation op,
                                               String dotPath, boolean containingMapKeyValuePairs) {
        Qualifier[] qualifiers;
        if (containingMapKeyValuePairs) {
            qualifiers = new Qualifier[params.size() / 2]; // keys/values qty must be even
            for (int i = 0, j = 0; i < params.size(); i += 2, j++) {
                setQbValuesForMapByKey(qb, params.get(i), params.get(i + 1));
                qualifiers[j] = setQualifier(qb, fieldName, op, part, params.get(i),
                    null, null, dotPath);
            }

            return Qualifier.and(qualifiers);
        } else {
            qualifiers = new Qualifier[params.size()];
            for (int i = 0; i < params.size(); i++) {
                setQbValuesForMapByKey(qb, params.get(i), params.get(i));
                qualifiers[i] = setQualifier(qb, fieldName, op, part, params.get(i),
                    null, null, dotPath);
            }
        }

        return Qualifier.and(qualifiers);
    }

    private Qualifier setQualifier(Qualifier.QualifierBuilder qb, String fieldName, FilterOperation op, Part part,
                                   Object value1, Object value2, Object value3, String dotPath) {
        qb.setField(fieldName)
            .setFilterOperation(op)
            .setIgnoreCase(ignoreCaseToBoolean(part))
            .setConverter(converter);
        setNotNullQbValues(qb, value1, value2, value3, dotPath);
        return qb.build();
    }

    private FilterOperation getCorrespondingMapValueFilterOperationOrFail(FilterOperation op) {
        try {
            return FilterOperation.valueOf("MAP_VAL_" + op + "_BY_KEY");
        } catch (IllegalArgumentException e) {
            throw new IllegalArgumentException(
                "Cannot find corresponding MAP_VAL_..._BY_KEY FilterOperation for '" + op + "'");
        }
    }

    private FilterOperation getCorrespondingListFilterOperationOrFail(FilterOperation op) {
        try {
            return FilterOperation.valueOf("LIST_VAL_" + op);
        } catch (IllegalArgumentException e) {
            throw new IllegalArgumentException(
                "Cannot find corresponding LIST_VAL_... FilterOperation for '" + op + "'");
        }
    }

    private void setNotNullQbValues(Qualifier.QualifierBuilder qb, Object v1, Object v2, Object v3, String dotPath) {
        if (v1 != null && !qb.hasValue1()) qb.setValue1(Value.get(v1));
        if (v2 != null && !qb.hasValue2()) qb.setValue2(Value.get(v2));
        if (v3 != null && !qb.hasValue3()) qb.setValue3(Value.get(v3));
        if (dotPath != null && !qb.hasDotPath()) qb.setDotPath(dotPath);
    }

    private void setQbValuesForMapByKey(Qualifier.QualifierBuilder qb, Object key, Object value) {
        qb.setValue1(Value.get(value)); // contains value
        qb.setValue2(Value.get(key)); // contains key
    }

    private boolean isPojo(Part part) { // if it is a first level POJO
        TypeInformation<?> type = TypeInformation.of(part.getProperty().getType());
        // returns true if it is a POJO or a Map
        return !conversions.isSimpleType(part.getProperty().getType()) && !type.isCollectionLike();
    }

    @Override
    protected AerospikeCriteria and(Part part, AerospikeCriteria base, Iterator<Object> iterator) {
        if (base == null) {
            return create(part, iterator);
        }

        PersistentPropertyPath<AerospikePersistentProperty> path =
            context.getPersistentPropertyPath(part.getProperty());
        AerospikePersistentProperty property = path.getLeafProperty();

        return new AerospikeCriteria(Qualifier.and(base, create(part, property,
            iterator)));
    }

    @Override
    protected AerospikeCriteria or(AerospikeCriteria base, AerospikeCriteria criteria) {
        return new AerospikeCriteria(Qualifier.or(base, criteria));
    }

    @Override
    protected Query complete(AerospikeCriteria criteria, Sort sort) {
        Query query = criteria == null ? null : new Query(criteria).with(sort);

        if (LOG.isDebugEnabled() && criteria != null) {
            logQualifierDetails(criteria);
        }

        return query;
    }

    private void logQualifierDetails(Qualifier criteria) {
        Qualifier[] qualifiers = criteria.getQualifiers();
        if (qualifiers != null && qualifiers.length > 0) {
            Arrays.stream(qualifiers).forEach(this::logQualifierDetails);
        }

        String field = (StringUtils.hasLength(criteria.getField()) ? criteria.getField() : "");
        String operation = (StringUtils.hasLength(criteria.getOperation().toString()) ?
            criteria.getOperation().toString() : "N/A");
        String value1 = (criteria.getValue1() != null && !criteria.getValue1().toString().isEmpty() ?
            criteria.getValue1().toString() : "");
        String value2 = (criteria.getValue2() != null && !criteria.getValue2().toString().isEmpty() ?
            criteria.getValue2().toString() : "");

        LOG.debug("Created query: {} {} {} {}", field, operation, value1, value2);
    }

    private boolean ignoreCaseToBoolean(Part part) {
        return switch (part.shouldIgnoreCase()) {
            case WHEN_POSSIBLE -> part.getProperty().getType() == String.class;
            case ALWAYS -> true;
            default -> false;
        };
    }
}<|MERGE_RESOLUTION|>--- conflicted
+++ resolved
@@ -43,23 +43,9 @@
 import java.util.List;
 import java.util.stream.Collectors;
 
-<<<<<<< HEAD
-import static org.springframework.data.aerospike.query.FilterOperation.IS_NOT_NULL;
-import static org.springframework.data.aerospike.query.FilterOperation.IS_NULL;
-import static org.springframework.data.aerospike.query.FilterOperation.LIST_VAL_CONTAINING;
-import static org.springframework.data.aerospike.query.FilterOperation.MAP_KEYS_CONTAIN;
-import static org.springframework.data.aerospike.query.FilterOperation.MAP_KEYS_NOT_CONTAIN;
-import static org.springframework.data.aerospike.query.FilterOperation.MAP_VALUES_CONTAIN;
-import static org.springframework.data.aerospike.query.FilterOperation.MAP_VALUES_NOT_CONTAIN;
-import static org.springframework.data.aerospike.query.FilterOperation.MAP_VAL_CONTAINING_BY_KEY;
-import static org.springframework.data.aerospike.query.FilterOperation.MAP_VAL_EQ_BY_KEY;
+import static org.springframework.data.aerospike.query.FilterOperation.*;
 import static org.springframework.data.aerospike.query.Qualifier.idEquals;
 import static org.springframework.data.aerospike.query.Qualifier.idIn;
-=======
-import static org.springframework.data.aerospike.query.FilterOperation.*;
-import static org.springframework.data.aerospike.query.Qualifier.forId;
-import static org.springframework.data.aerospike.query.Qualifier.forIds;
->>>>>>> 0e6f00ae
 
 /**
  * @author Peter Milne
@@ -152,14 +138,7 @@
         Qualifier qualifier;
 
         if (property.isIdProperty()) {
-<<<<<<< HEAD
-            if (value1 instanceof Collection<?>) {
-                return new AerospikeCriteria(idIn(((Collection<?>) value1).toArray(String[]::new)));
-            }
-            return new AerospikeCriteria(idEquals((String) value1));
-=======
             qualifier = processId(value1);
->>>>>>> 0e6f00ae
         } else if (property.isCollectionLike()) {
             qualifier = processCollection(part, value1, value2, parameters, op, fieldName);
         } else if (property.isMap()) {
@@ -176,9 +155,9 @@
         if (value1 instanceof Collection<?>) {
             // currently id can only be a String
             List<String> ids = ((Collection<?>) value1).stream().map(String::valueOf).toList();
-            qualifier = forIds(ids.toArray(String[]::new));
-        } else {
-            qualifier = forId((String) value1);
+            qualifier = idIn(ids.toArray(String[]::new));
+        } else {
+            qualifier = idEquals((String) value1);
         }
         return qualifier;
     }
