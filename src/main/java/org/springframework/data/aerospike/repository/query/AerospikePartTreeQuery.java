--- conflicted
+++ resolved
@@ -38,12 +38,8 @@
 import static org.springframework.data.aerospike.core.QualifierUtils.getIdValue;
 import static org.springframework.data.aerospike.core.TemplateUtils.*;
 import static org.springframework.data.aerospike.query.QualifierUtils.getIdQualifier;
-<<<<<<< HEAD
-import static org.springframework.data.aerospike.query.QualifierUtils.queryCriteriaIsNotNull;
-=======
 import static org.springframework.data.aerospike.query.QualifierUtils.isQueryCriteriaNotNull;
 import static org.springframework.data.aerospike.query.QualifierUtils.isQueryNullOrUnsorted;
->>>>>>> 661b7cd4
 
 /**
  * @author Peter Milne
@@ -74,12 +70,8 @@
             Qualifier criteria = query.getCriteriaObject();
             // only for id EQ, id LIKE queries have SimpleProperty query creator
             if (criteria.hasSingleId()) {
-<<<<<<< HEAD
-                // Query only with ids
-=======
                 // Read id only
                 // It cannot have sorting, offset, rows limited or be distinct, thus query is not transferred
->>>>>>> 661b7cd4
                 return runQueryWithIdsEquality(targetClass, getIdValue(criteria), null, accessor.getPageable());
             } else {
                 // Combined query with ids
@@ -115,18 +107,6 @@
             "supported");
     }
 
-<<<<<<< HEAD
-    private Query getQueryWithExcludedIdQualifier(Query query, Qualifier criteria) {
-        Query newQuery = new Query(excludeIdQualifier(criteria));
-        newQuery.setSort(query.getSort());
-        newQuery.setOffset(query.getOffset());
-        newQuery.setRows(query.getRows());
-        newQuery.setDistinct(query.isDistinct());
-        return newQuery;
-    }
-
-    protected Object runQueryWithIdsEquality(Class<?> targetClass, List<Object> ids, Query query, Pageable pageable) {
-=======
     /**
      * Runs {@link AerospikeTemplate#find(Query, Class)} for given query, results are mapped
      * to the original entityClass or to the given {@code targetClass}, then post-processing is applied on the results.
@@ -146,15 +126,10 @@
      */
     protected Object runQueryWithIdsEquality(Class<?> targetClass, List<Object> ids, @Nullable Query query,
                                              Pageable pageable) {
->>>>>>> 661b7cd4
         if (isExistsQuery(queryMethod)) {
             return template.existsByIdsUsingQuery(ids, entityClass, query);
         } else if (isCountQuery(queryMethod)) {
-<<<<<<< HEAD
-            return operations.countExistingByIdsUsingQuery(ids, entityClass, query);
-=======
             return template.countExistingByIdsUsingQuery(ids, entityClass, query);
->>>>>>> 661b7cd4
         } else if (isDeleteQuery(queryMethod)) {
             template.deleteByIdsUsingQuery(ids, entityClass, query);
             return Optional.empty();
@@ -162,35 +137,9 @@
             if (queryMethod.isPageQuery() || queryMethod.isSliceQuery()) {
                 return processPaginatedIdQuery(targetClass, ids, pageable, query);
             }
-<<<<<<< HEAD
-            return operations.findByIdsUsingQuery(ids, entityClass, targetClass, query)
-                .filter(Objects::nonNull)
-                .toList();
-        }
-    }
-
-    private Object processPaginatedIdQuery(Class<?> targetClass, List<Object> ids, Pageable pageable, Query query) {
-        if (!queryCriteriaIsNotNull(query) && !pageable.isUnpaged() && query.getSort() == null) {
-            // Paginated queries with offset and no sorting (i.e. original order)
-            // are only allowed for purely id queries, and not for other queries
-            // Limit by page size + 1 to be able to initialize SliceImpl, apply post-processing beforehand
-            List<Object> idsPagedPlusOne = ids.stream()
-                .skip(pageable.getOffset()) // query offset
-                .limit(pageable.getPageSize() + 1) // query rows
-                .toList(); // no custom sorting in this case, which allows to prepare for reading just page size + 1
-
-            Stream<?> pagedResultsPlusOne =
-                operations.findByIdsUsingQuery(idsPagedPlusOne, entityClass, targetClass, query);
-            return processPagedQueryWithIdsOnly(ids, pagedResultsPlusOne, pageable);
-=======
             return template.findByIdsUsingQuery(ids, entityClass, targetClass, query)
                 .filter(Objects::nonNull);
->>>>>>> 661b7cd4
-        }
-        // Purely id queries with pageable.isUnpaged() get processed here
-        Stream<?> unprocessedResultsStream =
-            operations.findByIdsUsingQuery(ids, entityClass, targetClass, query);
-            return processPagedQuery(unprocessedResultsStream, pageable, query);
+        }
     }
 
     /**
@@ -210,12 +159,6 @@
         // Combined queries with ids
         // Purely id queries with pageable.isUnpaged() also get processed here
         Stream<?> unprocessedResultsStream =
-<<<<<<< HEAD
-            operations.findUsingQueryWithoutPostProcessing(entityClass, targetClass, query);
-        return processPagedQuery(unprocessedResultsStream, pageable, query);
-    }
-
-=======
             template.findByIdsWithoutPostProcessing(ids, entityClass, targetClass, query);
         // Post-processing is done separately here
         return processPagedQuery(unprocessedResultsStream, pageable, query);
@@ -226,7 +169,6 @@
      * and for purely id queries with explicit {@link Pageable#isUnpaged()}.
      * @return {@link Page} or {@link Slice}
      */
->>>>>>> 661b7cd4
     private Object processPagedQuery(Stream<?> unprocessedResultsStream, Pageable pageable, Query query) {
         if (queryMethod.isSliceQuery()) {
             return processSliceQuery(unprocessedResultsStream, pageable, query);
@@ -234,23 +176,6 @@
         return processPageQuery(unprocessedResultsStream, pageable, query);
     }
 
-<<<<<<< HEAD
-    private Object processPagedQueryWithIdsOnly(List<Object> ids, Stream<?> pagedResultsPlusOne, Pageable pageable) {
-        if (queryMethod.isSliceQuery()) {
-            return processSliceQueryWithIdsOnly(pagedResultsPlusOne, pageable);
-        }
-        return processPageQueryWithIdsOnly(ids, pagedResultsPlusOne.limit(pageable.getPageSize()), pageable);
-    }
-
-    /**
-     * Creates new SliceImpl based on given parameters.
-     * This method is used for paginated regular and combined queries, and for purely id queries where
-     * pageable.isUnpaged() is true.
-     * <br>
-     * The case of paginated purely id queries is processed within {@link #processSliceQueryWithIdsOnly(Stream, Pageable)}
-     */
-    private Object processSliceQuery(Stream<?> unprocessedResultsStream, Pageable pageable, Query query) {
-=======
     /**
      * Applies post-processing on result of batch read for paginated purely id queries.
      * @return {@link Page} or {@link Slice}
@@ -270,7 +195,6 @@
      * {@link #processSliceQueryWithIdsOnly(Stream, Pageable)}
      */
     private Slice<?> processSliceQuery(Stream<?> unprocessedResultsStream, Pageable pageable, Query query) {
->>>>>>> 661b7cd4
         if (pageable.isUnpaged()) {
             return new SliceImpl<>(unprocessedResultsStream.toList(), pageable, false);
         }
@@ -281,20 +205,6 @@
         List<Object> limitedResultsPlusOne = applyPostProcessing(unprocessedResultsStream, limitedQueryPlusOne)
             .collect(Collectors.toList());
 
-<<<<<<< HEAD
-        boolean hasNext = modifiedResults.size() > pageable.getPageSize();
-        if (hasNext) modifiedResults = modifiedResults.subList(0, pageable.getPageSize());
-        return new SliceImpl<>(modifiedResults, pageable, hasNext);
-    }
-
-    /**
-     * Creates new SliceImpl based on given parameters.
-     * This method is used for paginated purely id queries.
-     * <br>
-     * The case when pageable.isUnpaged() is true is processed within {@link #processSliceQuery(Stream, Pageable, Query)}
-     */
-    private Object processSliceQueryWithIdsOnly(Stream<?> pagedResultsPlusOne, Pageable pageable) {
-=======
         boolean hasNext = limitedResultsPlusOne.size() > pageable.getPageSize();
         if (hasNext) limitedResultsPlusOne = limitedResultsPlusOne.subList(0, pageable.getPageSize());
         return new SliceImpl<>(limitedResultsPlusOne, pageable, hasNext);
@@ -307,7 +217,6 @@
      * {@link #processSliceQuery(Stream, Pageable, Query)}
      */
     private Slice<?> processSliceQueryWithIdsOnly(Stream<?> pagedResultsPlusOne, Pageable pageable) {
->>>>>>> 661b7cd4
         List<Object> results = pagedResultsPlusOne.collect(Collectors.toList());
         boolean hasNext = results.size() > pageable.getPageSize();
         if (hasNext) results = results.subList(0, pageable.getPageSize());
@@ -315,50 +224,6 @@
     }
 
     /**
-<<<<<<< HEAD
-     * Creates new PageImpl based on given parameters.
-     * This method is used for paginated regular and combined queries, and for purely id queries where
-     * pageable.isUnpaged() is true.
-     * <br>
-     * The case of paginated purely id queries is processed within {@link #processPageQueryWithIdsOnly(List, Stream, Pageable)}
-     */
-    private Object processPageQuery(Stream<?> unprocessedResultsStream, Pageable pageable, Query query) {
-        long numberOfAllResults;
-        List<?> resultsPage;
-//        if (operations.getQueryMaxRecords() > 0) {
-            // Assuming there is enough memory
-            // and configuration parameter AerospikeDataSettings.queryMaxRecords is less than Integer.MAX_VALUE
-            List<?> unprocessedResults = unprocessedResultsStream.toList();
-            numberOfAllResults = unprocessedResults.size();
-            resultsPage = pageable.isUnpaged() ? unprocessedResults : applyPostProcessing(unprocessedResults.stream(),
-                query).toList();
-//        } else {
-//            numberOfAllResults = operations.count(query, entityClass);
-//            resultsPage = pageable.isUnpaged() ? unprocessedResultsStream.toList()
-//                : applyPostProcessing(unprocessedResultsStream, query).toList();
-//        }
-        return new PageImpl<>(resultsPage, pageable, numberOfAllResults);
-    }
-
-    /**
-     * Creates new PageImpl based on given parameters.
-     * This method is used for paginated purely id queries.
-     * <br>
-     * The case when pageable.isUnpaged() is true is processed within {@link #processPageQuery(Stream, Pageable, Query)}
-     */
-    private Object processPageQueryWithIdsOnly(List<Object> ids, Stream<?> pagedResults, Pageable pageable) {
-        List<?> resultsPage = pagedResults.toList();
-        return new PageImpl<>(resultsPage, pageable, ids.size());
-    }
-
-    private Stream<?> findByQuery(Query query, Class<?> targetClass) {
-        // Run query and map to different target class.
-        if (targetClass != null && targetClass != entityClass) {
-            return operations.find(query, entityClass, targetClass);
-        }
-        // Run query and map to entity class type.
-        return operations.find(query, entityClass);
-=======
      * Creates new PageImpl based on given parameters. This method is used for regular and combined queries with
      * pagination, and for purely id queries where pageable.isUnpaged() is true.
      * <br>
@@ -387,6 +252,5 @@
             .limit(pageable.getPageSize())
             .toList();
         return new PageImpl<>(resultsPage, pageable, overallSize);
->>>>>>> 661b7cd4
     }
 }