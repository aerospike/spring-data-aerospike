/*
 * Copyright 2018 the original author or authors.
 *
 * Licensed under the Apache License, Version 2.0 (the "License");
 * you may not use this file except in compliance with the License.
 * You may obtain a copy of the License at
 *
 *	  https://www.apache.org/licenses/LICENSE-2.0
 *
 * Unless required by applicable law or agreed to in writing, software
 * distributed under the License is distributed on an "AS IS" BASIS,
 * WITHOUT WARRANTIES OR CONDITIONS OF ANY KIND, either express or implied.
 * See the License for the specific language governing permissions and
 * limitations under the License.
 */
package org.springframework.data.aerospike.core;

import com.aerospike.client.Record;
import com.aerospike.client.*;
import com.aerospike.client.cdt.CTX;
import com.aerospike.client.cluster.Node;
import com.aerospike.client.policy.RecordExistsAction;
import com.aerospike.client.policy.WritePolicy;
import com.aerospike.client.query.*;
import com.aerospike.client.task.IndexTask;
import lombok.extern.slf4j.Slf4j;
import org.springframework.data.aerospike.convert.AerospikeWriteData;
import org.springframework.data.aerospike.convert.MappingAerospikeConverter;
import org.springframework.data.aerospike.core.model.GroupedEntities;
import org.springframework.data.aerospike.core.model.GroupedKeys;
import org.springframework.data.aerospike.mapping.AerospikeMappingContext;
import org.springframework.data.aerospike.mapping.AerospikePersistentEntity;
import org.springframework.data.aerospike.mapping.AerospikePersistentProperty;
import org.springframework.data.aerospike.query.KeyRecordIterator;
import org.springframework.data.aerospike.query.Qualifier;
import org.springframework.data.aerospike.query.QueryEngine;
import org.springframework.data.aerospike.query.cache.IndexRefresher;
import org.springframework.data.aerospike.repository.query.Query;
import org.springframework.data.aerospike.utility.Utils;
import org.springframework.data.domain.Sort;
import org.springframework.data.keyvalue.core.IterableConverter;
import org.springframework.data.mapping.PropertyHandler;
import org.springframework.data.util.StreamUtils;
import org.springframework.util.Assert;

import java.util.*;
import java.util.function.Supplier;
import java.util.stream.Collectors;
import java.util.stream.IntStream;
import java.util.stream.Stream;

import static org.springframework.data.aerospike.core.OperationUtils.operations;

/**
 * Primary implementation of {@link AerospikeOperations}.
 *
 * @author Oliver Gierke
 * @author Peter Milne
 * @author Anastasiia Smirnova
 * @author Igor Ermolenko
 * @author Roman Terentiev
 */
@Slf4j
public class AerospikeTemplate extends BaseAerospikeTemplate implements AerospikeOperations {

	private final IAerospikeClient client;
	private final QueryEngine queryEngine;
	private final IndexRefresher indexRefresher;

	public AerospikeTemplate(IAerospikeClient client,
							 String namespace,
							 MappingAerospikeConverter converter,
							 AerospikeMappingContext mappingContext,
							 AerospikeExceptionTranslator exceptionTranslator,
							 QueryEngine queryEngine,
							 IndexRefresher indexRefresher) {
		super(namespace, converter, mappingContext, exceptionTranslator, client.getWritePolicyDefault());
		this.client = client;
		this.queryEngine = queryEngine;
		this.indexRefresher = indexRefresher;
	}

	@Override
	public <T> void createIndex(Class<T> entityClass, String indexName,
								String binName, IndexType indexType) {
		createIndex(entityClass, indexName, binName, indexType, IndexCollectionType.DEFAULT);
	}

	@Override
	public <T> void createIndex(Class<T> entityClass, String indexName,
								String binName, IndexType indexType, IndexCollectionType indexCollectionType) {
		createIndex(entityClass, indexName, binName, indexType, indexCollectionType, new CTX[0]);
	}

	@Override
	public <T> void createIndex(Class<T> entityClass, String indexName,
								String binName, IndexType indexType, IndexCollectionType indexCollectionType, CTX... ctx) {
		Assert.notNull(entityClass, "Type must not be null!");
		Assert.notNull(indexName, "Index name must not be null!");
		Assert.notNull(binName, "Bin name must not be null!");
		Assert.notNull(indexType, "Index type must not be null!");
		Assert.notNull(indexCollectionType, "Index collection type must not be null!");
		Assert.notNull(ctx, "Ctx must not be null!");

		try {
			String setName = getSetName(entityClass);
			IndexTask task = client.createIndex(null, this.namespace,
					setName, indexName, binName, indexType, indexCollectionType, ctx);
			if (task != null) {
				task.waitTillComplete();
			}
			indexRefresher.refreshIndexes();
		} catch (AerospikeException e) {
			throw translateError(e);
		}
	}

	@Override
	public <T> void deleteIndex(Class<T> entityClass, String indexName) {
		Assert.notNull(entityClass, "Type must not be null!");
		Assert.notNull(indexName, "Index name must not be null!");

		try {
			String setName = getSetName(entityClass);
			IndexTask task = client.dropIndex(null, this.namespace, setName, indexName);
			if (task != null) {
				task.waitTillComplete();
			}
			indexRefresher.refreshIndexes();
		} catch (AerospikeException e) {
			throw translateError(e);
		}
	}

	@Override
	public boolean indexExists(String indexName) {
		Assert.notNull(indexName, "Index name must not be null!");
		log.warn("`indexExists` operation is deprecated. Please stop using it as it will be removed in next major release.");

		try {
			Node[] nodes = client.getNodes();
			Node node = Utils.getRandomNode(nodes);
			String response = Info.request(node, "sindex/" + namespace + '/' + indexName);
			return !response.startsWith("FAIL:201");
		} catch (AerospikeException e) {
			throw translateError(e);
		}
	}

	@Override
	public <T> void save(T document) {
		Assert.notNull(document, "Document must not be null!");

		AerospikeWriteData data = writeData(document);

		AerospikePersistentEntity<?> entity = mappingContext.getRequiredPersistentEntity(document.getClass());
		if (entity.hasVersionProperty()) {
			WritePolicy policy = expectGenerationCasAwareSavePolicy(data);

			doPersistWithVersionAndHandleCasError(document, data, policy);
		} else {
			WritePolicy policy = ignoreGenerationSavePolicy(data, RecordExistsAction.REPLACE);

			doPersistAndHandleError(data, policy);
		}
	}

	@Override
	public <T> void persist(T document, WritePolicy policy) {
		Assert.notNull(document, "Document must not be null!");
		Assert.notNull(policy, "Policy must not be null!");

		AerospikeWriteData data = writeData(document);

		doPersistAndHandleError(data, policy);
	}

	@Override
	public <T> void insertAll(Collection<? extends T> documents) {
		Assert.notNull(documents, "Documents must not be null!");

		documents.stream().filter(Objects::nonNull).forEach(this::insert);
	}

	@Override
	public <T> void insert(T document) {
		Assert.notNull(document, "Document must not be null!");

		AerospikeWriteData data = writeData(document);
		WritePolicy policy = ignoreGenerationSavePolicy(data, RecordExistsAction.CREATE_ONLY);
		AerospikePersistentEntity<?> entity = mappingContext.getRequiredPersistentEntity(document.getClass());
		if (entity.hasVersionProperty()) {
			// we are ignoring generation here as insert operation should fail with DuplicateKeyException if key already exists
			// we do not mind which initial version is set in the document, BUT we need to update the version value in the original document
			// also we do not want to handle aerospike error codes as cas aware error codes as we are ignoring generation
			doPersistWithVersionAndHandleError(document, data, policy);
		} else {
			doPersistAndHandleError(data, policy);
		}
	}

	@Override
	public <T> void update(T document) {
		Assert.notNull(document, "Document must not be null!");

		AerospikeWriteData data = writeData(document);
		AerospikePersistentEntity<?> entity = mappingContext.getRequiredPersistentEntity(document.getClass());
		if (entity.hasVersionProperty()) {
			WritePolicy policy = expectGenerationSavePolicy(data, RecordExistsAction.REPLACE_ONLY);

			doPersistWithVersionAndHandleCasError(document, data, policy);
		} else {
			WritePolicy policy = ignoreGenerationSavePolicy(data, RecordExistsAction.REPLACE_ONLY);

			doPersistAndHandleError(data, policy);
		}
	}

	@Override
	public <T> void update(T document, Collection<String> fields) {
		Assert.notNull(document, "Document must not be null!");

		AerospikeWriteData data = writeDataWithSpecificFields(document, fields);
		AerospikePersistentEntity<?> entity = mappingContext.getRequiredPersistentEntity(document.getClass());
		if (entity.hasVersionProperty()) {
			WritePolicy policy = expectGenerationSavePolicy(data, RecordExistsAction.UPDATE_ONLY);

			doPersistWithVersionAndHandleCasError(document, data, policy);
		} else {
			WritePolicy policy = ignoreGenerationSavePolicy(data, RecordExistsAction.UPDATE_ONLY);

			doPersistAndHandleError(data, policy);
		}
	}

	@Override
	public <T> void delete(Class<T> entityClass) {
		Assert.notNull(entityClass, "Type must not be null!");

		try {
			String set = getSetName(entityClass);
			client.truncate(null, getNamespace(), set, null);
		} catch (AerospikeException e) {
			throw translateError(e);
		}
	}

	@Override
	public <T> boolean delete(Object id, Class<T> entityClass) {
		Assert.notNull(id, "Id must not be null!");
		Assert.notNull(entityClass, "Type must not be null!");

		try {
			AerospikePersistentEntity<?> entity = mappingContext.getRequiredPersistentEntity(entityClass);
			Key key = getKey(id, entity);

			return this.client.delete(ignoreGenerationDeletePolicy(), key);
		} catch (AerospikeException e) {
			throw translateError(e);
		}
	}

	@Override
	public <T> boolean delete(T document) {
		Assert.notNull(document, "Document must not be null!");

		try {
			AerospikeWriteData data = writeData(document);

			return this.client.delete(ignoreGenerationDeletePolicy(), data.getKey());
		} catch (AerospikeException e) {
			throw translateError(e);
		}
	}

	@Override
	public <T> boolean exists(Object id, Class<T> entityClass) {
		Assert.notNull(id, "Id must not be null!");
		Assert.notNull(entityClass, "Type must not be null!");

		try {
			AerospikePersistentEntity<?> entity = mappingContext.getRequiredPersistentEntity(entityClass);
			Key key = getKey(id, entity);

			Record aeroRecord = this.client.operate(null, key, Operation.getHeader());
			return aeroRecord != null;
		} catch (AerospikeException e) {
			throw translateError(e);
		}
	}

	@SuppressWarnings("unchecked")
	@Override
	public <T> Stream<T> findAll(Class<T> entityClass) {
		Assert.notNull(entityClass, "Type must not be null!");

		return (Stream<T>) findAllUsingQuery(entityClass, null, null, (Qualifier[])null);
	}

	@SuppressWarnings("unchecked")
	@Override
	public <T, S> Stream<S> findAll(Class<T> entityClass, Class<S> targetClass) {
		Assert.notNull(entityClass, "Type must not be null!");
		Assert.notNull(targetClass, "Target type must not be null!");

		return (Stream<S>) findAllUsingQuery(entityClass, targetClass, null, (Qualifier[])null);
	}

	@SuppressWarnings("unchecked")
	@Override
	public <T> T findById(Object id, Class<T> entityClass) {
		Assert.notNull(id, "Id must not be null!");
		Assert.notNull(entityClass, "Type must not be null!");

		return (T) findByIdInternal(id, entityClass, null);
	}

	@SuppressWarnings("unchecked")
	@Override
	public <T, S> S findById(Object id, Class<T> entityClass, Class<S> targetClass) {
		Assert.notNull(id, "Id must not be null!");
		Assert.notNull(entityClass, "Type must not be null!");
		Assert.notNull(targetClass, "Target type must not be null!");

		return (S) findByIdInternal(id, entityClass, targetClass);
	}

	private <T, S> Object findByIdInternal(Object id, Class<T> entityClass, Class<S> targetClass) {
		try {
			AerospikePersistentEntity<?> entity = mappingContext.getRequiredPersistentEntity(entityClass);
			Key key = getKey(id, entity);

<<<<<<< HEAD
			if (targetClass != null) {
				return getRecordMapToTargetClass(entity, key, targetClass);
			} else {
				return getRecordMapToEntityClass(entity, key, entityClass);
			}
=======
			Record aeroRecord;
			if (entity.isTouchOnRead()) {
				Assert.state(!entity.hasExpirationProperty(), "Touch on read is not supported for expiration property");
				aeroRecord = getAndTouch(key, entity.getExpiration());
			} else {
				aeroRecord = this.client.get(null, key);
			}

			return mapToEntity(key, entityClass, aeroRecord);
>>>>>>> 0605e8ed
		}
		catch (AerospikeException e) {
			throw translateError(e);
		}
	}

	private <S> Object getRecordMapToTargetClass(AerospikePersistentEntity<?> entity, Key key, Class<S> targetClass) {
		Record record;
		String[] binNames = getBinNamesFromTargetClass(targetClass);
		if (entity.isTouchOnRead()) {
			Assert.state(!entity.hasExpirationProperty(), "Touch on read is not supported for expiration property");
			record = getAndTouch(key, entity.getExpiration(), binNames);
		} else {
			record = this.client.get(null, key, binNames);
		}
		return mapToEntity(key, targetClass, record);
	}

	private <T> Object getRecordMapToEntityClass(AerospikePersistentEntity<?> entity, Key key, Class<T> entityClass) {
		Record record;
		if (entity.isTouchOnRead()) {
			Assert.state(!entity.hasExpirationProperty(), "Touch on read is not supported for expiration property");
			record = getAndTouch(key, entity.getExpiration(), null);
		} else {
			record = this.client.get(null, key);
		}
		return mapToEntity(key, entityClass, record);
	}

	private Record getAndTouch(Key key, int expiration, String[] binNames) {
		WritePolicy writePolicy = WritePolicyBuilder.builder(client.getWritePolicyDefault())
				.expiration(expiration)
				.build();

		if (this.client.exists(null, key)) {
			if (binNames == null || binNames.length == 0) {
				return this.client.operate(writePolicy, key, Operation.touch(), Operation.get());
			} else {
				Operation[] operations = new Operation[binNames.length + 1];
				operations[0] = Operation.touch();

				for (int i = 1; i < operations.length; i++) {
					operations[i] = Operation.get(binNames[i - 1]);
				}
				return this.client.operate(writePolicy, key, operations);
			}
		}
		return null;
	}

	private String[] getBinNamesFromTargetClass(Class<?> targetClass) {
		AerospikePersistentEntity<?> targetEntity = mappingContext.getRequiredPersistentEntity(targetClass);

		List<String> binNamesList = new ArrayList<>();

		targetEntity.doWithProperties((PropertyHandler<AerospikePersistentProperty>) property
				-> binNamesList.add(property.getFieldName()));

		return binNamesList.toArray(new String[0]);
	}

	@SuppressWarnings("unchecked")
	@Override
	public <T> List<T> findByIds(Iterable<?> ids, Class<T> entityClass) {
		Assert.notNull(ids, "List of ids must not be null!");
		Assert.notNull(entityClass, "Type must not be null!");

		return (List<T>) findByIdsInternal(IterableConverter.toList(ids), entityClass, null);
	}

	@SuppressWarnings("unchecked")
	@Override
	public <T, S> List<S> findByIds(Iterable<?> ids, Class<T> entityClass, Class<S> targetClass) {
		Assert.notNull(ids, "List of ids must not be null!");
		Assert.notNull(entityClass, "Type must not be null!");
		Assert.notNull(targetClass, "Target type must not be null!");

		return (List<S>) findByIdsInternal(IterableConverter.toList(ids), entityClass, targetClass);
	}

	private <T, S> List<?> findByIdsInternal(Collection<?> ids, Class<T> entityClass, Class<S> targetClass) {
		if (ids.isEmpty()) {
			return Collections.emptyList();
		}

		try {
			AerospikePersistentEntity<?> entity = mappingContext.getRequiredPersistentEntity(entityClass);

			Key[] keys = ids.stream()
					.map(id -> getKey(id, entity))
					.toArray(Key[]::new);

<<<<<<< HEAD
			if (targetClass != null) {
				String[] binNames = getBinNamesFromTargetClass(targetClass);
				Record[] records = client.get(null, keys, binNames);

				return IntStream.range(0, keys.length)
						.filter(index -> records[index] != null)
						.mapToObj(index -> mapToEntity(keys[index], targetClass, records[index]))
						.collect(Collectors.toList());
			} else {
				Record[] records = client.get(null, keys);

				return IntStream.range(0, keys.length)
						.filter(index -> records[index] != null)
						.mapToObj(index -> mapToEntity(keys[index], entityClass, records[index]))
						.collect(Collectors.toList());
			}
=======
			Record[] aeroRecords = client.get(null, keys);

			return IntStream.range(0, keys.length)
					.filter(index -> aeroRecords[index] != null)
					.mapToObj(index -> mapToEntity(keys[index], entityClass, aeroRecords[index]))
					.collect(Collectors.toList());
>>>>>>> 0605e8ed
		} catch (AerospikeException e) {
			throw translateError(e);
		}
	}

	@Override
	public GroupedEntities findByIds(GroupedKeys groupedKeys) {
		Assert.notNull(groupedKeys, "Grouped keys must not be null!");

		if (groupedKeys.getEntitiesKeys().isEmpty()) {
			return GroupedEntities.builder().build();
		}

		return findEntitiesByIdsInternal(groupedKeys);
	}

	private GroupedEntities findEntitiesByIdsInternal(GroupedKeys groupedKeys) {
		EntitiesKeys entitiesKeys = EntitiesKeys.of(toEntitiesKeyMap(groupedKeys));
		Record[] aeroRecords = client.get(null, entitiesKeys.getKeys());

		return toGroupedEntities(entitiesKeys, aeroRecords);
	}

	@SuppressWarnings("unchecked")
	@Override
	public <T> Iterable<T> aggregate(Filter filter, Class<T> entityClass,
			String module, String function, List<Value> arguments) {
		Assert.notNull(entityClass, "Type must not be null!");

		AerospikePersistentEntity<?> entity = mappingContext.getRequiredPersistentEntity(entityClass);

		Statement statement = new Statement();
		if (filter != null)
			statement.setFilter(filter);
		statement.setSetName(entity.getSetName());
		statement.setNamespace(this.namespace);
		ResultSet resultSet;
		if (arguments != null && arguments.size() > 0)
			resultSet = this.client.queryAggregate(null, statement, module,
					function, arguments.toArray(new Value[0]));
		else
			resultSet = this.client.queryAggregate(null, statement);
		return (Iterable<T>) resultSet;
	}

	@Override
	public <T> Iterable<T> findAll(Sort sort, Class<T> entityClass) {
		throw new UnsupportedOperationException("not implemented");
	}

	@Override
	public <T, S> Iterable<S> findAll(Sort sort, Class<T> entityClass, Class<S> targetClass) {
		throw new UnsupportedOperationException("not implemented");
	}

	public <T> boolean exists(Query query, Class<T> entityClass) {
		Assert.notNull(query, "Query passed in to exist can't be null");
		Assert.notNull(entityClass, "Type must not be null!");

		return find(query, entityClass).findAny().isPresent();
	}

	@Override
	public <T> T execute(Supplier<T> supplier) {
		Assert.notNull(supplier, "Supplier must not be null!");

		try {
			return supplier.get();
		} catch (AerospikeException e) {
			throw translateError(e);
		}
	}

	@Override
	public <T> long count(Query query, Class<T> entityClass) {
		Assert.notNull(entityClass, "Type must not be null!");

		Stream<KeyRecord> results = findAllRecordsUsingQuery(entityClass, query);
		return results.count();
	}

	@SuppressWarnings("unchecked")
	@Override
	public <T> Stream<T> find(Query query, Class<T> entityClass) {
		Assert.notNull(query, "Query must not be null!");
		Assert.notNull(entityClass, "Type must not be null!");

		return (Stream<T>) findAllUsingQuery(entityClass, null, query);
	}

	@SuppressWarnings("unchecked")
	@Override
	public <T, S> Stream<S> find(Query query, Class<T> entityClass, Class<S> targetClass) {
		Assert.notNull(query, "Query must not be null!");
		Assert.notNull(entityClass, "Type must not be null!");
		Assert.notNull(targetClass, "Target type must not be null!");

		return (Stream<S>) findAllUsingQuery(entityClass, targetClass, query);
	}

	@SuppressWarnings("unchecked")
	@Override
	public <T> Stream<T> findInRange(long offset, long limit, Sort sort,
									 Class<T> entityClass) {
		Assert.notNull(entityClass, "Type for count must not be null!");

		Stream<T> results = (Stream<T>) findAllUsingQuery(entityClass, null, null, (Qualifier[])null);
		//TODO:create a sort
		return results.skip(offset).limit(limit);
	}

	@SuppressWarnings("unchecked")
	@Override
	public <T, S> Stream<S> findInRange(long offset, long limit, Sort sort,
									 Class<T> entityClass, Class<S> targetClass) {
		Assert.notNull(entityClass, "Type for count must not be null!");
		Assert.notNull(targetClass, "Target type must not be null!");

		Stream<S> results = (Stream<S>) findAllUsingQuery(entityClass, targetClass, null, (Qualifier[])null);
		//TODO:create a sort
		return results.skip(offset).limit(limit);
	}

	@Override
	public <T> long count(Class<T> entityClass) {
		Assert.notNull(entityClass, "Type for count must not be null!");

		String setName = getSetName(entityClass);
		return count(setName);
	}

	@Override
	public IAerospikeClient getAerospikeClient() {
		return client;
	}

	@Override
	public long count(String setName) {
		Assert.notNull(setName, "Set for count must not be null!");

		try {
			Node[] nodes = client.getNodes();

			int replicationFactor = Utils.getReplicationFactor(nodes, namespace);

			long totalObjects = Arrays.stream(nodes)
					.mapToLong(node -> Utils.getObjectsCount(node, namespace, setName))
					.sum();

			return (nodes.length > 1) ? (totalObjects / replicationFactor) : totalObjects;
		} catch (AerospikeException e) {
			throw translateError(e);
		}
	}

	@Override
	public <T> T prepend(T document, String fieldName, String value) {
		Assert.notNull(document, "Document must not be null!");

		try {
			AerospikeWriteData data = writeData(document);
			Record aeroRecord = this.client.operate(null, data.getKey(),
					Operation.prepend(new Bin(fieldName, value)),
					Operation.get(fieldName));

			return mapToEntity(data.getKey(), getEntityClass(document), aeroRecord);
		} catch (AerospikeException e) {
			throw translateError(e);
		}
	}

	@Override
	public <T> T prepend(T document, Map<String, String> values) {
		Assert.notNull(document, "Document must not be null!");
		Assert.notNull(values, "Values must not be null!");

		try {
			AerospikeWriteData data = writeData(document);
			Operation[] ops = operations(values, Operation.Type.PREPEND, Operation.get());
			Record aeroRecord = this.client.operate(null, data.getKey(), ops);

			return mapToEntity(data.getKey(), getEntityClass(document), aeroRecord);
		}
		catch (AerospikeException e) {
			throw translateError(e);
		}
	}

	@Override
	public <T> T append(T document, Map<String, String> values) {
		Assert.notNull(document, "Document must not be null!");
		Assert.notNull(values, "Values must not be null!");

		try {
			AerospikeWriteData data = writeData(document);
			Operation[] ops = operations(values, Operation.Type.APPEND, Operation.get());
			Record aeroRecord = this.client.operate(null, data.getKey(), ops);

			return mapToEntity(data.getKey(), getEntityClass(document), aeroRecord);
		}
		catch (AerospikeException e) {
			throw translateError(e);
		}
	}

	@Override
	public <T> T append(T document, String binName, String value) {
		Assert.notNull(document, "Document must not be null!");

		try {

			AerospikeWriteData data = writeData(document);
			Record aeroRecord = this.client.operate(null, data.getKey(),
					Operation.append(new Bin(binName, value)),
					Operation.get(binName));

			return mapToEntity(data.getKey(), getEntityClass(document), aeroRecord);
		} catch (AerospikeException e) {
			throw translateError(e);
		}
	}

	@Override
	public <T> T add(T document, Map<String, Long> values) {
		Assert.notNull(document, "Document must not be null!");
		Assert.notNull(values, "Values must not be null!");

		try {
			AerospikeWriteData data = writeData(document);
			Operation[] ops = operations(values, Operation.Type.ADD, Operation.get());

			WritePolicy writePolicy = WritePolicyBuilder.builder(client.getWritePolicyDefault())
					.expiration(data.getExpiration())
					.build();

			Record aeroRecord = this.client.operate(writePolicy, data.getKey(), ops);

			return mapToEntity(data.getKey(), getEntityClass(document), aeroRecord);
		} catch (AerospikeException e) {
			throw translateError(e);
		}
	}

	@Override
	public <T> T add(T document, String binName, long value) {
		Assert.notNull(document, "Document must not be null!");
		Assert.notNull(binName, "Bin name must not be null!");

		try {
			AerospikeWriteData data = writeData(document);

			WritePolicy writePolicy = WritePolicyBuilder.builder(client.getWritePolicyDefault())
					.expiration(data.getExpiration())
					.build();

			Record aeroRecord = this.client.operate(writePolicy, data.getKey(),
					Operation.add(new Bin(binName, value)), Operation.get());

			return mapToEntity(data.getKey(), getEntityClass(document), aeroRecord);
		} catch (AerospikeException e) {
			throw translateError(e);
		}
	}

	private void doPersistAndHandleError(AerospikeWriteData data, WritePolicy policy) {
		try {
			put(data, policy);
		} catch (AerospikeException e) {
			throw translateError(e);
		}
	}

	private <T> void doPersistWithVersionAndHandleCasError(T document, AerospikeWriteData data, WritePolicy policy) {
		try {
			Record newAeroRecord = putAndGetHeader(data, policy);
			updateVersion(document, newAeroRecord);
		} catch (AerospikeException e) {
			throw translateCasError(e);
		}
	}

	private <T> void doPersistWithVersionAndHandleError(T document, AerospikeWriteData data, WritePolicy policy) {
		try {
			Record newAeroRecord = putAndGetHeader(data, policy);
			updateVersion(document, newAeroRecord);
		} catch (AerospikeException e) {
			throw translateError(e);
		}
	}

	private void put(AerospikeWriteData data, WritePolicy policy) {
		Key key = data.getKey();
		Bin[] bins = data.getBinsAsArray();

		client.put(policy, key, bins);
	}

	private Record putAndGetHeader(AerospikeWriteData data, WritePolicy policy) {
		Key key = data.getKey();
		Bin[] bins = data.getBinsAsArray();

		if (bins.length == 0) {
			throw new AerospikeException("Cannot put and get header on a document with no bins and \"@_class\" bin disabled.");
		}

		Operation[] operations = operations(bins, Operation::put, Operation.getHeader());

		return client.operate(policy, key, operations);
	}

	<T, S> Stream<?> findAllUsingQuery(Class<T> entityClass, Class<S> targetClass, Query query) {
		if ((query.getSort() == null || query.getSort().isUnsorted())
				&& query.getOffset() > 0) {
			throw new IllegalArgumentException("Unsorted query must not have offset value. " +
					"For retrieving paged results use sorted query.");
		}

		Qualifier qualifier = query.getCriteria().getCriteriaObject();
		Stream<?> results = findAllUsingQuery(entityClass, targetClass, null, qualifier);
		results = applyPostProcessingOnResults(results, query);
		return results;
	}

	private <T> Stream<T> applyPostProcessingOnResults(Stream<T> results, Query query) {
		if (query.getSort() != null && query.getSort().isSorted()) {
			Comparator<T> comparator = getComparator(query);
			results = results.sorted(comparator);
		}
		if (query.hasOffset()) {
			results = results.skip(query.getOffset());
		}
		if (query.hasRows()) {
			results = results.limit(query.getRows());
		}

		return results;
	}

	<T, S> Stream<?> findAllUsingQuery(Class<T> entityClass, Class<S> targetClass, Filter filter, Qualifier... qualifiers) {
		return findAllRecordsUsingQuery(entityClass, targetClass, filter, qualifiers)
				.map(keyRecord -> {
					if (targetClass != null) {
						return mapToEntity(keyRecord.key, targetClass, keyRecord.record);
					} else {
						return mapToEntity(keyRecord.key, entityClass, keyRecord.record);
					}
				});
	}

	<T> Stream<KeyRecord> findAllRecordsUsingQuery(Class<T> entityClass, Query query) {
		Assert.notNull(query, "Query must not be null!");
		Assert.notNull(entityClass, "Type must not be null!");

		Qualifier qualifier = query.getCriteria().getCriteriaObject();
		return findAllRecordsUsingQuery(entityClass, null, null, qualifier);
	}

	<T, S> Stream<KeyRecord> findAllRecordsUsingQuery(Class<T> entityClass, Class<S> targetClass, Filter filter, Qualifier... qualifiers) {
		String setName = getSetName(entityClass);

		KeyRecordIterator recIterator;

		if (targetClass != null) {
			String[] binNames = getBinNamesFromTargetClass(targetClass);
			recIterator = queryEngine.select(namespace, setName, binNames, filter, qualifiers);
		} else {
			recIterator = queryEngine.select(namespace, setName, filter, qualifiers);
		}

		return StreamUtils.createStreamFromIterator(recIterator)
				.onClose(() -> {
					try {
						recIterator.close();
					} catch (Exception e) {
						log.error("Caught exception while closing query", e);
					}
				});
	}
}<|MERGE_RESOLUTION|>--- conflicted
+++ resolved
@@ -330,23 +330,11 @@
 			AerospikePersistentEntity<?> entity = mappingContext.getRequiredPersistentEntity(entityClass);
 			Key key = getKey(id, entity);
 
-<<<<<<< HEAD
 			if (targetClass != null) {
 				return getRecordMapToTargetClass(entity, key, targetClass);
 			} else {
 				return getRecordMapToEntityClass(entity, key, entityClass);
 			}
-=======
-			Record aeroRecord;
-			if (entity.isTouchOnRead()) {
-				Assert.state(!entity.hasExpirationProperty(), "Touch on read is not supported for expiration property");
-				aeroRecord = getAndTouch(key, entity.getExpiration());
-			} else {
-				aeroRecord = this.client.get(null, key);
-			}
-
-			return mapToEntity(key, entityClass, aeroRecord);
->>>>>>> 0605e8ed
 		}
 		catch (AerospikeException e) {
 			throw translateError(e);
@@ -439,7 +427,6 @@
 					.map(id -> getKey(id, entity))
 					.toArray(Key[]::new);
 
-<<<<<<< HEAD
 			if (targetClass != null) {
 				String[] binNames = getBinNamesFromTargetClass(targetClass);
 				Record[] records = client.get(null, keys, binNames);
@@ -456,14 +443,6 @@
 						.mapToObj(index -> mapToEntity(keys[index], entityClass, records[index]))
 						.collect(Collectors.toList());
 			}
-=======
-			Record[] aeroRecords = client.get(null, keys);
-
-			return IntStream.range(0, keys.length)
-					.filter(index -> aeroRecords[index] != null)
-					.mapToObj(index -> mapToEntity(keys[index], entityClass, aeroRecords[index]))
-					.collect(Collectors.toList());
->>>>>>> 0605e8ed
 		} catch (AerospikeException e) {
 			throw translateError(e);
 		}
