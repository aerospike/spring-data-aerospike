--- conflicted
+++ resolved
@@ -234,14 +234,9 @@
 
         if (errorsFound) {
             if (casErrorDocumentId != null) {
-<<<<<<< HEAD
-                throw getOptimisticLockingFailureException(("Failed to %s the record with ID '%s' due to " +
-                    "versions mismatch").formatted(operationType.toString(), casErrorDocumentId), null);
-=======
                 throw getOptimisticLockingFailureException(
                     "Failed to %s the record with ID '%s' due to versions mismatch"
                         .formatted(operationType, casErrorDocumentId), null);
->>>>>>> c2d3e11b
             }
             AerospikeException e = new AerospikeException("Errors during batch " + operationType);
             throw new AerospikeException.BatchRecordArray(batchWriteRecords.toArray(BatchRecord[]::new), e);
@@ -1309,8 +1304,7 @@
         try {
             Node[] nodes = client.getNodes();
             for (Node node : nodes) {
-                String response = Info.request(client.getInfoPolicyDefault(),
-                    node, "sindex-exists:ns=" + namespace + ";indexname=" + indexName);
+                String response = Info.request(node, "sindex-exists:ns=" + namespace + ";indexname=" + indexName);
                 if (response == null) throw new AerospikeException("Null node response");
 
                 if (response.equalsIgnoreCase("true")) {
