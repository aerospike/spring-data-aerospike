/*
 * Copyright 2015 the original author or authors.
 *
 * Licensed under the Apache License, Version 2.0 (the "License");
 * you may not use this file except in compliance with the License.
 * You may obtain a copy of the License at
 *
 *      https://www.apache.org/licenses/LICENSE-2.0
 *
 * Unless required by applicable law or agreed to in writing, software
 * distributed under the License is distributed on an "AS IS" BASIS,
 * WITHOUT WARRANTIES OR CONDITIONS OF ANY KIND, either express or implied.
 * See the License for the specific language governing permissions and
 * limitations under the License.
 */
package org.springframework.data.aerospike.core;

import com.aerospike.client.AerospikeException;
import com.aerospike.client.IAerospikeClient;
import com.aerospike.client.Value;
import com.aerospike.client.cdt.CTX;
import com.aerospike.client.policy.WritePolicy;
import com.aerospike.client.query.Filter;
import com.aerospike.client.query.IndexCollectionType;
import com.aerospike.client.query.IndexType;
import com.aerospike.client.query.ResultSet;
import org.springframework.dao.DataAccessException;
import org.springframework.dao.OptimisticLockingFailureException;
import org.springframework.data.aerospike.config.AerospikeDataSettings;
import org.springframework.data.aerospike.convert.MappingAerospikeConverter;
import org.springframework.data.aerospike.core.model.GroupedEntities;
import org.springframework.data.aerospike.core.model.GroupedKeys;
import org.springframework.data.aerospike.repository.query.Query;
import org.springframework.data.aerospike.server.version.ServerVersionSupport;
import org.springframework.data.domain.Sort;
import org.springframework.data.mapping.context.MappingContext;
import org.springframework.lang.Nullable;

import java.time.Instant;
import java.util.Collection;
import java.util.List;
import java.util.Map;
import java.util.function.Supplier;
import java.util.stream.Stream;

/**
 * Aerospike specific data access operations.
 *
 * @author Oliver Gierke
 * @author Peter Milne
 * @author Anastasiia Smirnova
 * @author Roman Terentiev
 */
public interface AerospikeOperations {

    /**
     * Return set name used for the given entityClass in the namespace configured for the AerospikeTemplate in use.
     *
     * @param entityClass The class to get the set name for.
     * @return The set name used for the given entityClass.
     */
    <T> String getSetName(Class<T> entityClass);

    /**
     * Return set name used for the given document in the namespace configured for the AerospikeTemplate in use.
     *
     * @param document The document to get the set name for.
     * @return The set name used for the given document.
     */
    <T> String getSetName(T document);

    /**
     * @return Mapping context in use.
     */
    MappingContext<?, ?> getMappingContext();

    /**
     * @return converter in use.
     */
    MappingAerospikeConverter getAerospikeConverter();

    /**
     * @return server version support in use.
     */
    ServerVersionSupport getServerVersionSupport();

    /**
     * @return Aerospike client in use.
     */
    IAerospikeClient getAerospikeClient();

    /**
     * @return Value of configuration parameter {@link AerospikeDataSettings#getQueryMaxRecords()}.
     */
    long getQueryMaxRecords();

    /**
     * Save a document.
     * <p>
     * If the document has version property, CAS algorithm is used for updating record. Version property is used for
     * deciding whether to create a new record or update an existing one. If the version is set to zero, a new record
     * will be created, creation will fail if such record already exists. If the version is greater than zero, existing
     * record will be updated with {@link com.aerospike.client.policy.RecordExistsAction#UPDATE_ONLY} policy combined
     * with removing bins at first (analogous to {@link com.aerospike.client.policy.RecordExistsAction#REPLACE_ONLY})
     * taking into consideration the version property of the document. Document's version property will be updated with
     * the server's version after successful operation.
     * <p>
     * If the document does not have version property, record is updated with
     * {@link com.aerospike.client.policy.RecordExistsAction#UPDATE} policy combined with removing bins at first
     * (analogous to {@link com.aerospike.client.policy.RecordExistsAction#REPLACE}). This means that when such record
     * does not exist it will be created, otherwise updated (an "upsert").
     *
     * @param document The document to be saved. Must not be {@literal null}.
     * @throws OptimisticLockingFailureException if the document has a version attribute with a different value from
     *                                           that found on server.
     * @throws DataAccessException               If operation failed (see {@link DefaultAerospikeExceptionTranslator}
     *                                           for details).
     */
    <T> void save(T document);

    /**
     * Save a document within the given set (overrides the set associated with the document)
     * <p>
     * If the document has version property, CAS algorithm is used for updating record. Version property is used for
     * deciding whether to create a new record or update an existing one. If the version is set to zero, a new record
     * will be created, creation will fail if such record already exists. If the version is greater than zero, existing
     * record will be updated with {@link com.aerospike.client.policy.RecordExistsAction#UPDATE_ONLY} policy combined
     * with removing bins at first (analogous to {@link com.aerospike.client.policy.RecordExistsAction#REPLACE_ONLY})
     * taking into consideration the version property of the document. Document's version property will be updated with
     * the server's version after successful operation.
     * <p>
     * If the document does not have version property, record is updated with
     * {@link com.aerospike.client.policy.RecordExistsAction#UPDATE} policy combined with removing bins at first
     * (analogous to {@link com.aerospike.client.policy.RecordExistsAction#REPLACE}). This means that when such record
     * does not exist it will be created, otherwise updated (an "upsert").
     *
     * @param document The document to be saved. Must not be {@literal null}.
     * @param setName  Set name to override the set associated with the document.
     * @throws OptimisticLockingFailureException if the document has a version attribute with a different value from
     *                                           that found on server.
     * @throws DataAccessException               If operation failed (see {@link DefaultAerospikeExceptionTranslator}
     *                                           for details).
     */
    <T> void save(T document, String setName);

    /**
     * Save multiple documents in one batch request. The policies are analogous to {@link #save(Object)}.
     * <p>
     * The order of returned results is preserved. The execution order is NOT preserved.
     * <p>
     * This operation requires Server version 6.0+.
     *
     * @param documents The documents to be saved. Must not be {@literal null}.
     * @throws AerospikeException.BatchRecordArray If batch save succeeds, but results contain errors or null records.
     * @throws OptimisticLockingFailureException   If at least one document has a version attribute with a different
     *                                             value from that found on server.
     * @throws DataAccessException                 If batch operation failed (see
     *                                             {@link DefaultAerospikeExceptionTranslator} for details).
     */
    <T> void saveAll(Iterable<T> documents);

    /**
     * Save multiple documents within the given set (overrides the default set associated with the documents) in one
     * batch request. The policies are analogous to {@link #save(Object)}.
     * <p>
     * The order of returned results is preserved. The execution order is NOT preserved.
     * <p>
     * This operation requires Server version 6.0+.
     *
     * @param documents The documents to be saved. Must not be {@literal null}.
     * @param setName   Set name to override the default set associated with the documents.
     * @throws AerospikeException.BatchRecordArray If batch save succeeds, but results contain errors or null records.
     * @throws OptimisticLockingFailureException   If at least one document has a version attribute with a different
     *                                             value from that found on server.
     * @throws DataAccessException                 If batch operation failed (see
     *                                             {@link DefaultAerospikeExceptionTranslator} for details).
     */
    <T> void saveAll(Iterable<T> documents, String setName);

    /**
     * Insert a document using {@link com.aerospike.client.policy.RecordExistsAction#CREATE_ONLY} policy.
     * <p>
     * If the document has version property it will be updated with the server's version after successful operation.
     *
     * @param document The document to be inserted. Must not be {@literal null}.
     * @throws OptimisticLockingFailureException if the document has a version attribute with a different value from
     *                                           that found on server.
     * @throws DataAccessException               If operation failed (see
     *                                           {@link DefaultAerospikeExceptionTranslator} for details).
     */
    <T> void insert(T document);

    /**
     * Insert a document within the given set (overrides the set associated with the document) using
     * {@link com.aerospike.client.policy.RecordExistsAction#CREATE_ONLY} policy.
     * <p>
     * If document has version property, it will be updated with the server's version after successful operation.
     *
     * @param document The document to be inserted. Must not be {@literal null}.
     * @param setName  Set name to override the set associated with the document.
     * @throws OptimisticLockingFailureException if the document has a version attribute with a different value from
     *                                           that found on server.
     * @throws DataAccessException               If operation failed (see
     *                                           {@link DefaultAerospikeExceptionTranslator} for details).
     */
    <T> void insert(T document, String setName);

    /**
     * Insert multiple documents in one batch request. The policies are analogous to {@link #insert(Object)}.
     * <p>
     * The order of returned results is preserved. The execution order is NOT preserved.
     * <p>
     * This operation requires Server version 6.0+.
     *
     * @param documents Documents to be inserted. Must not be {@literal null}.
     * @throws AerospikeException.BatchRecordArray If batch insert succeeds, but results contain errors or null
     *                                             records.
     * @throws OptimisticLockingFailureException   If at least one document has a version attribute with a different
     *                                             value from that found on server.
     * @throws DataAccessException                 If batch operation failed (see
     *                                             {@link DefaultAerospikeExceptionTranslator} for details).
     */
    <T> void insertAll(Iterable<? extends T> documents);

    /**
     * Insert multiple documents within the given set (overrides the set associated with the document) in one batch
     * request. The policies are analogous to {@link #insert(Object)}.
     * <p>
     * The order of returned results is preserved. The execution order is NOT preserved.
     * <p>
     * This operation requires Server version 6.0+.
     *
     * @param documents Documents to be inserted. Must not be {@literal null}.
     * @param setName   Set name to override the set associated with the document.
     * @throws AerospikeException.BatchRecordArray If batch insert succeeds, but results contain errors or null
     *                                             records.
     * @throws OptimisticLockingFailureException   If at least one document has a version attribute with a different
     *                                             value from that found on server.
     * @throws DataAccessException                 If batch operation failed (see
     *                                             {@link DefaultAerospikeExceptionTranslator} for details).
     */
    <T> void insertAll(Iterable<? extends T> documents, String setName);

    /**
     * Persist a document using specified WritePolicy.
     *
     * @param document    The document to be persisted. Must not be {@literal null}.
     * @param writePolicy The Aerospike write policy for the inner Aerospike put operation. Must not be
     *                    {@literal null}.
     * @throws DataAccessException If operation failed (see {@link DefaultAerospikeExceptionTranslator} for details).
     */
    <T> void persist(T document, WritePolicy writePolicy);

    /**
     * Persist a document within the given set (overrides the default set associated with the document) using specified
     * WritePolicy.
     *
     * @param document    The document to be persisted. Must not be {@literal null}.
     * @param writePolicy The Aerospike write policy for the inner Aerospike put operation. Must not be
     *                    {@literal null}.
     * @param setName     Set name to override the set associated with the document.
     * @throws DataAccessException If operation failed (see {@link DefaultAerospikeExceptionTranslator} for details).
     */
    <T> void persist(T document, WritePolicy writePolicy, String setName);

    /**
     * Update a record using {@link com.aerospike.client.policy.RecordExistsAction#UPDATE_ONLY} policy combined with
     * removing bins at first (analogous to {@link com.aerospike.client.policy.RecordExistsAction#REPLACE_ONLY}) taking
     * into consideration the version property of the document if it is present.
     * <p>
     * If document has version property it will be updated with the server's version after successful operation.
     *
     * @param document The document that identifies the record to be updated. Must not be {@literal null}.
     * @throws OptimisticLockingFailureException if the document has a version attribute with a different value from
     *                                           that found on server.
     * @throws DataAccessException               If operation failed (see {@link DefaultAerospikeExceptionTranslator}
     *                                           for details).
     */
    <T> void update(T document);

    /**
     * Update a record with the given set (overrides the set associated with the document) using
     * {@link com.aerospike.client.policy.RecordExistsAction#UPDATE_ONLY} policy combined with removing bins at first
     * (analogous to {@link com.aerospike.client.policy.RecordExistsAction#REPLACE_ONLY}) taking into consideration the
     * version property of the document if it is present.
     * <p>
     * If document has version property it will be updated with the server's version after successful operation.
     *
     * @param document The document that identifies the record to be updated. Must not be {@literal null}.
     * @param setName  Set name to override the set associated with the document.
     * @throws OptimisticLockingFailureException if the document has a version attribute with a different value from
     *                                           that found on server.
     * @throws DataAccessException               If operation failed (see {@link DefaultAerospikeExceptionTranslator}
     *                                           for details).
     */
    <T> void update(T document, String setName);

    /**
     * Update specific fields of a record based on the given collection of fields using
     * {@link com.aerospike.client.policy.RecordExistsAction#UPDATE_ONLY} policy. You can instantiate the document with
     * only the relevant fields and specify the list of fields that you want to update. Taking into consideration the
     * version property of the document if it is present.
     * <p>
     * If document has version property it will be updated with the server's version after successful operation.
     *
     * @param document The document that identifies the record to be updated. Must not be {@literal null}.
     * @param fields   Specific fields to update.
     * @throws OptimisticLockingFailureException if the document has a version attribute with a different value from
     *                                           that found on server.
     * @throws DataAccessException               If operation failed (see {@link DefaultAerospikeExceptionTranslator}
     *                                           for details).
     */
    <T> void update(T document, Collection<String> fields);

    /**
     * Update specific fields of a record based on the given collection of fields with the given set (overrides the set
     * associated with the document) using {@link com.aerospike.client.policy.RecordExistsAction#UPDATE_ONLY} policy.
     * You can instantiate the document with only the relevant fields and specify the list of fields that you want to
     * update. Taking into consideration the version property of the document if it is present.
     * <p>
     * If document has version property it will be updated with the server's version after successful operation.
     *
     * @param document The document that identifies the record to be updated. Must not be {@literal null}.
     * @param setName  Set name to override the set associated with the document.
     * @param fields   Specific fields to update.
     * @throws OptimisticLockingFailureException if the document has a version attribute with a different value from
     *                                           that found on server.
     * @throws DataAccessException               If operation failed (see {@link DefaultAerospikeExceptionTranslator}
     *                                           for details).
     */
    <T> void update(T document, String setName, Collection<String> fields);

    /**
     * Update multiple records in one batch request. The policies are analogous to {@link #update(Object)}.
     * <p>
     * The order of returned results is preserved. The execution order is NOT preserved.
     * <p>
     * This operation requires Server version 6.0+.
     *
     * @param documents The documents that identify the records to be updated. Must not be {@literal null}.
     * @throws AerospikeException.BatchRecordArray If batch update succeeds, but results contain errors or null
     *                                             records.
     * @throws OptimisticLockingFailureException   If at least one document has a version attribute with a different
     *                                             value from that found on server.
     * @throws DataAccessException                 If batch operation failed (see
     *                                             {@link DefaultAerospikeExceptionTranslator} for details).
     */
    <T> void updateAll(Iterable<T> documents);

    /**
     * Update multiple records within the given set (overrides the default set associated with the documents) in one
     * batch request. The policies are analogous to {@link #update(Object)}.
     * <p>
     * The order of returned results is preserved. The execution order is NOT preserved.
     * <p>
     * This operation requires Server version 6.0+.
     *
     * @param documents The documents that identify the records to be updated. Must not be {@literal null}.
     * @param setName   Set name to override the set associated with the document.
     * @throws AerospikeException.BatchRecordArray If batch update succeeds, but results contain errors or null
     *                                             records.
     * @throws OptimisticLockingFailureException   If at least one document has a version attribute with a different
     *                                             value from that found on server.
     * @throws DataAccessException                 If batch operation failed (see
     *                                             {@link DefaultAerospikeExceptionTranslator} for details).
     */
    <T> void updateAll(Iterable<T> documents, String setName);

    /**
     * Delete a record using the document's id.
     * <p>
     * If the document has version property it will be compared with the corresponding record's version on server.
     *
     * @param document The document to get set name and id from. Must not be {@literal null}.
     * @return Whether the record existed on server before deletion.
     * @throws OptimisticLockingFailureException if the document has a version attribute with a different value from
     *                                           that found on server.
     * @throws DataAccessException               If operation failed (see {@link DefaultAerospikeExceptionTranslator}
     *                                           for details).
     */
    <T> boolean delete(T document);

    /**
     * Delete a record within the given set using the document's id.
     * <p>
     * If the document has version property it will be compared with the corresponding record's version on server.
     *
     * @param document The document to get id from. Must not be {@literal null}.
     * @param setName  Set name to use.
     * @return Whether the record existed on server before deletion.
     * @throws OptimisticLockingFailureException if the document has a version attribute with a different value from
     *                                           that found on server.
     * @throws DataAccessException               If operation failed (see {@link DefaultAerospikeExceptionTranslator}
     *                                           for details).
     */
    <T> boolean delete(T document, String setName);

    /**
     * Delete records using a query using the set associated with the given entityClass.
     *
     * @param query       The query to check if any matching records exist. Must not be {@literal null}.
     * @param entityClass The class to extract set name from. Must not be {@literal null}.
     */
    <T> void delete(Query query, Class<T> entityClass);

    /**
     * Delete records using a query within the given set.
     *
     * @param query       The query to check if any matching records exist. Must not be {@literal null}.
     * @param entityClass The class to translate to returned records into. Must not be {@literal null}.
     * @param setName     Set name to use. Must not be {@literal null}.
     */
    <T> void delete(Query query, Class<T> entityClass, String setName);

    /**
     * Count existing records by ids and a query using the given entityClass.
     * <p>
     * The records will be mapped to the given entityClass.
     *
     * @param ids         The ids of the documents to find. Must not be {@literal null}.
     * @param entityClass The class to extract set name from. Must not be {@literal null}.
     * @param query       The {@link Query} to filter results. Optional argument (null if no filtering required).
     */
    <T> void deleteByIdsUsingQuery(Collection<?> ids, Class<T> entityClass, @Nullable Query query);

    /**
     * Count existing records by ids and a query using the given entityClass within the set.
     * <p>
     * The records will be mapped to the given entityClass.
     *
     * @param ids         The ids of the documents to find. Must not be {@literal null}.
     * @param entityClass The class to extract set name from. Must not be {@literal null}.
     * @param setName     Set name to use. Must not be {@literal null}.
     * @param query       The {@link Query} to filter results. Optional argument (null if no filtering required).
     */
    <T> void deleteByIdsUsingQuery(Collection<?> ids, Class<T> entityClass, String setName, @Nullable Query query);

    /**
     * Delete multiple records in one batch request. The policies are analogous to {@link #delete(Object)}.
     * <p>
     * The execution order is NOT preserved.
     * <p>
     * This operation requires Server version 6.0+.
     *
     * @param documents The documents to be deleted. Must not be {@literal null}.
     * @throws AerospikeException.BatchRecordArray If batch save succeeds, but results contain errors or null records.
     * @throws OptimisticLockingFailureException   If at least one document has a version attribute with a different
     *                                             value from that found on server.
     * @throws DataAccessException                 If batch operation failed (see
     *                                             {@link DefaultAerospikeExceptionTranslator} for details).
     */
    <T> void deleteAll(Iterable<T> documents);

    /**
     * Delete multiple records within the given set (overrides the default set associated with the documents) in one
     * batch request. The policies are analogous to {@link #delete(Object)}.
     * <p>
     * The execution order is NOT preserved.
     * <p>
     * This operation requires Server version 6.0+.
     *
     * @param documents The documents to be deleted. Must not be {@literal null}.
     * @param setName   Set name to override the default set associated with the documents.
     * @throws AerospikeException.BatchRecordArray If batch delete results contain errors.
     * @throws OptimisticLockingFailureException   If at least one document has a version attribute with a different
     *                                             value from that found on server.
     * @throws DataAccessException                 If batch operation failed (see
     *                                             {@link DefaultAerospikeExceptionTranslator} for details).
     */
    <T> void deleteAll(Iterable<T> documents, String setName);

    /**
     * Delete a record by id, set name will be determined by the given entityClass.
     * <p>
     * If the document has version property it is not compared with the corresponding record's version on server.
     *
     * @param id          The id of the record to be deleted. Must not be {@literal null}.
     * @param entityClass The class to extract set name from. Must not be {@literal null}.
     * @return Whether the record existed on server before deletion.
     * @throws DataAccessException If operation failed (see {@link DefaultAerospikeExceptionTranslator} for details).
     */
    <T> boolean deleteById(Object id, Class<T> entityClass);

    /**
     * Delete a record by id within the given set.
     * <p>
     * If the document has version property it is not compared with the corresponding record's version on server.
     *
     * @param id      The id of the record to be deleted. Must not be {@literal null}.
     * @param setName Set name to use.
     * @return Whether the record existed on server before deletion.
     * @throws DataAccessException If operation failed (see {@link DefaultAerospikeExceptionTranslator} for details).
     */
    boolean deleteById(Object id, String setName);

    /**
     * Delete records by ids using a single batch delete operation, set name will be determined by the given
     * entityClass. The policies are analogous to {@link #deleteById(Object, Class)}.
     * <p>
     * Deleting non-existing records results in {@link AerospikeException.BatchRecordArray} exception.
     * <p>
     * This operation requires Server version 6.0+.
     *
     * @param ids         The ids of the records to be deleted. Must not be {@literal null}.
     * @param entityClass The class to extract set name from. Must not be {@literal null}.
     * @throws AerospikeException.BatchRecordArray If batch delete results contain errors.
     * @throws DataAccessException                 If batch operation failed (see
     *                                             {@link DefaultAerospikeExceptionTranslator} for details).
     */
    <T> void deleteByIds(Iterable<?> ids, Class<T> entityClass);

    /**
     * Delete existing records by ids using a single batch delete operation, set name will be determined by the given
     * entityClass. The policies are analogous to {@link #deleteById(Object, Class)}.
     * <p>
     * Non-existing records are ignored.
     * <p>
     * This operation requires Server version 6.0+.
     *
     * @param ids         The ids of the records to be deleted. Must not be {@literal null}.
     * @param entityClass The class to extract set name from. Must not be {@literal null}.
     * @throws AerospikeException.BatchRecordArray If batch delete results contain errors.
     * @throws DataAccessException                 If batch operation failed (see
     *                                             {@link DefaultAerospikeExceptionTranslator} for details).
     */
    <T> void deleteExistingByIds(Iterable<?> ids, Class<T> entityClass);

    /**
     * Delete records by ids within the given set using a single batch delete operation. The policies are analogous to
     * {@link #deleteById(Object, String)}.
     * <p>
     * Deleting non-existing records results in {@link AerospikeException.BatchRecordArray} exception.
     * <p>
     * This operation requires Server version 6.0+.
     *
     * @param ids     The ids of the records to be deleted. Must not be {@literal null}.
     * @param setName Set name to use.
     * @throws AerospikeException.BatchRecordArray If batch delete results contain errors.
     * @throws DataAccessException                 If batch operation failed (see
     *                                             {@link DefaultAerospikeExceptionTranslator} for details).
     */
    void deleteByIds(Iterable<?> ids, String setName);

    /**
     * Delete records by ids within the given set using a single batch delete operation. The policies are analogous to
     * {@link #deleteById(Object, String)}.
     * <p>
     * Non-existing records are ignored.
     * <p>
     * This operation requires Server version 6.0+.
     *
     * @param ids     The ids of the records to be deleted. Must not be {@literal null}.
     * @param setName Set name to use.
     * @throws AerospikeException.BatchRecordArray If batch delete results contain errors.
     * @throws DataAccessException                 If batch operation failed (see
     *                                             {@link DefaultAerospikeExceptionTranslator} for details).
     */
    void deleteExistingByIds(Iterable<?> ids, String setName);

    /**
     * Perform a single batch delete operation for records from different sets.
     * <p>
     * Records' versions on server are not checked.
     * <p>
     * This operation requires Server 6.0+.
     *
     * @param groupedKeys Keys grouped by document type. Must not be {@literal null}, groupedKeys.getEntitiesKeys() must
     *                    not be {@literal null}.
     * @throws AerospikeException.BatchRecordArray If batch delete results contain errors.
     * @throws DataAccessException                 If batch operation failed (see
     *                                             {@link DefaultAerospikeExceptionTranslator} for details).
     */
    void deleteByIds(GroupedKeys groupedKeys);

    /**
     * Truncate/Delete all records in the set determined by the given entity class.
     *
     * @param entityClass The class to extract set name from. Must not be {@literal null}.
     * @throws DataAccessException If operation failed (see {@link DefaultAerospikeExceptionTranslator} for details).
     */
    <T> void deleteAll(Class<T> entityClass);

    /**
     * Truncate/Delete all documents in the given set.
     *
     * @param entityClass      The class to extract set name from. Must not be {@literal null}.
     * @param beforeLastUpdate Delete records before the specified time (must be earlier than the current time at
     *                         millisecond resolution).
     * @throws DataAccessException If operation failed (see {@link DefaultAerospikeExceptionTranslator} for details).
     */
    <T> void deleteAll(Class<T> entityClass, Instant beforeLastUpdate);

    /**
     * Truncate/Delete all documents in the given set.
     *
     * @param setName Set name to truncate/delete all records in.
     * @throws DataAccessException If operation failed (see {@link DefaultAerospikeExceptionTranslator} for details).
     */
    void deleteAll(String setName);

    /**
     * Truncate/Delete all documents in the given set.
     *
     * @param setName          Set name to truncate/delete all records in.
     * @param beforeLastUpdate Delete records before the specified time (must be earlier than the current time at
     *                         millisecond resolution).
     * @throws DataAccessException If operation failed (see {@link DefaultAerospikeExceptionTranslator} for details).
     */
    void deleteAll(String setName, Instant beforeLastUpdate);

    /**
     * Find an existing record matching the document's class and id, add map values to the corresponding bins of the
     * record and return the modified record mapped to the document's class.
     *
     * @param document The document to get set name and id from and to map the record to. Must not be {@literal null}.
     * @param values   The Map of bin names and values to add. Must not be {@literal null}.
     * @return Modified record mapped to the document's class.
     */
    <T> T add(T document, Map<String, Long> values);

    /**
     * Find an existing record matching the document's id and the given set name, add map values to the corresponding
     * bins of the record and return the modified record mapped to the document's class.
     *
     * @param document The document to get id from and to map the record to. Must not be {@literal null}.
     * @param setName  Set name to use.
     * @param values   The Map of bin names and values to add. Must not be {@literal null}.
     * @return Modified record mapped to the document's class.
     */
    <T> T add(T document, String setName, Map<String, Long> values);

    /**
     * Find an existing record matching the document's class and id, add specified value to the record's bin and return
     * the modified record mapped to the document's class.
     *
     * @param document The document to get set name and id from and to map the record to. Must not be {@literal null}.
     * @param binName  Bin name to use add operation on. Must not be {@literal null}.
     * @param value    The value to add.
     * @return Modified record mapped to the document's class.
     */
    <T> T add(T document, String binName, long value);

    /**
     * Find an existing record matching the document's id and the given set name, add specified value to the record's
     * bin and return the modified record mapped to the document's class.
     *
     * @param document The document to get id from and to map the record to. Must not be {@literal null}.
     * @param setName  Set name to use.
     * @param binName  Bin name to use add operation on. Must not be {@literal null}.
     * @param value    The value to add.
     * @return Modified record mapped to the document's class.
     */
    <T> T add(T document, String setName, String binName, long value);

    /**
     * Find an existing record matching the document's class and id, append map values to the corresponding bins of the
     * record and return the modified record mapped to the document's class.
     *
     * @param document The document to get set name and id from and to map the record to. Must not be {@literal null}.
     * @param values   The Map of bin names and values to append. Must not be {@literal null}.
     * @return Modified record mapped to the document's class.
     */
    <T> T append(T document, Map<String, String> values);

    /**
     * Find an existing record matching the document's id and the given set name, append map values to the corresponding
     * bins of the record and return the modified record mapped to the document's class.
     *
     * @param document The document to get id from and to map the record to. Must not be {@literal null}.
     * @param setName  Set name to use.
     * @param values   The Map of bin names and values to append. Must not be {@literal null}.
     * @return Modified record mapped to the document's class.
     */
    <T> T append(T document, String setName, Map<String, String> values);

    /**
     * Find an existing record matching the document's class and id, append specified value to the record's bin and
     * return the modified record mapped to the document's class.
     *
     * @param document The document to get set name and id from and to map the record to. Must not be {@literal null}.
     * @param binName  Bin name to use append operation on.
     * @param value    The value to append.
     * @return Modified record mapped to the document's class.
     */
    <T> T append(T document, String binName, String value);

    /**
     * Find an existing record matching the document's id and the given set name, append specified value to the record's
     * bin and return the modified record mapped to the document's class.
     *
     * @param document The document to get id from and to map the record to. Must not be {@literal null}.
     * @param setName  Set name to use.
     * @param binName  Bin name to use append operation on.
     * @param value    The value to append.
     * @return Modified record mapped to the document's class.
     */
    <T> T append(T document, String setName, String binName, String value);

    /**
     * Find an existing record matching the document's class and id, prepend map values to the corresponding bins of the
     * record and return the modified record mapped to the document's class.
     *
     * @param document The document to get set name and id from and to map the record to. Must not be {@literal null}.
     * @param values   The Map of bin names and values to prepend. Must not be {@literal null}.
     * @return Modified record mapped to the document's class.
     */
    <T> T prepend(T document, Map<String, String> values);

    /**
     * Find an existing record matching the document's id and the given set name, prepend map values to the
     * corresponding bins of the record and return the modified record mapped to the document's class.
     *
     * @param document The document to get id from and to map the record to. Must not be {@literal null}.
     * @param setName  Set name to use.
     * @param values   The Map of bin names and values to prepend. Must not be {@literal null}.
     * @return Modified record mapped to the document's class.
     */
    <T> T prepend(T document, String setName, Map<String, String> values);

    /**
     * Find an existing record matching the document's class and id, prepend specified value to the record's bin and
     * return the modified record mapped to the document's class.
     *
     * @param document The document to get set name and id from and to map the record to. Must not be {@literal null}.
     * @param binName  Bin name to use prepend operation on.
     * @param value    The value to prepend.
     * @return Modified record mapped to the document's class.
     */
    <T> T prepend(T document, String binName, String value);

    /**
     * Find an existing record matching the document's id and the given set name, prepend specified value to the
     * record's bin and return the modified record mapped to the document's class.
     *
     * @param document The document to get id from and to map the record to. Must not be {@literal null}.
     * @param setName  Set name to use.
     * @param binName  Bin name to use prepend operation on.
     * @param value    The value to prepend.
     * @return Modified record mapped to the document's class.
     */
    <T> T prepend(T document, String setName, String binName, String value);

    /**
     * Execute an operation against underlying store.
     *
     * @param supplier must not be {@literal null}.
     * @return The resulting document.
     */
    <T> T execute(Supplier<T> supplier);

    /**
     * Find a record by id, set name will be determined by the given entityClass.
     * <p>
     * The matching record will be mapped to the given entityClass.
     *
     * @param id          The id of the record to find. Must not be {@literal null}.
     * @param entityClass The class to extract set name from and to map the record to. Must not be {@literal null}.
     * @return The document mapped to entityClass's type or null if nothing is found
     */
    <T> T findById(Object id, Class<T> entityClass);

    /**
     * Find a record by id within the given set.
     * <p>
     * The matching record will be mapped to the given entityClass.
     *
     * @param id          The id of the record to find. Must not be {@literal null}.
     * @param entityClass The class to map the record to and to get entity properties from (such as expiration). Must
     *                    not be {@literal null}.
     * @param setName     Set name to find the document from.
     * @return The record mapped to entityClass's type or null if document does not exist
     */
    <T> T findById(Object id, Class<T> entityClass, String setName);

    /**
     * Find a record by id, set name will be determined by the given entityClass.
     * <p>
     * The matching record will be mapped to the given entityClass.
     *
     * @param id          The id of the record to find. Must not be {@literal null}.
     * @param entityClass The class to extract set name from. Must not be {@literal null}.
     * @param targetClass The class to map the record to. Must not be {@literal null}.
     * @return The record mapped to targetClass's type or null if document doesn't exist.
     */
    <T, S> S findById(Object id, Class<T> entityClass, Class<S> targetClass);

    /**
     * Find a record by id within the given set.
     * <p>
     * The matching record will be mapped to the given entityClass.
     *
     * @param id          The id of the record to find. Must not be {@literal null}.
     * @param entityClass The class to get entity properties from (such as expiration). Must not be {@literal null}.
     * @param targetClass The class to map the record to. Must not be {@literal null}.
     * @param setName     Set name to find the document from.
     * @return The record mapped to targetClass's type or null if document doesn't exist.
     */
    <T, S> S findById(Object id, Class<T> entityClass, Class<S> targetClass, String setName);

    /**
     * Find records by ids using a single batch read operation, set name will be determined by the given entityClass.
     * <p>
     * The records will be mapped to the given entityClass.
     *
     * @param ids         The ids of the documents to find. Must not be {@literal null}.
     * @param entityClass The class to extract set name from and to map the records to. Must not be {@literal null}.
     * @return The matching records mapped to entityClass's type, if no document exists, an empty list is returned.
     */
    <T> List<T> findByIds(Iterable<?> ids, Class<T> entityClass);

    /**
     * Find records by ids within the given set using a single batch read operation.
     * <p>
     * The records will be mapped to the given entityClass.
     *
     * @param ids         The ids of the documents to find. Must not be {@literal null}.
     * @param entityClass The class to map the records to. Must not be {@literal null}.
     * @param setName     Set name to use.
     * @return The matching records mapped to entityClass's type or an empty list if nothing found.
     */
    <T> List<T> findByIds(Iterable<?> ids, Class<T> entityClass, String setName);

    /**
     * Find records by ids using a single batch read operation, set name will be determined by the given entityClass.
     * <p>
     * The records will be mapped to the given targetClass.
     *
     * @param ids         The ids of the documents to find. Must not be {@literal null}.
     * @param entityClass The class to extract set name from. Must not be {@literal null}.
     * @param targetClass The class to map the record to. Must not be {@literal null}.
     * @return The matching records mapped to targetClass's type or an empty list if nothing found.
     */
    <T, S> List<S> findByIds(Iterable<?> ids, Class<T> entityClass, Class<S> targetClass);

    /**
     * Find records by ids within the given set using a single batch read operation.
     * <p>
     * The records will be mapped to the given targetClass.
     *
     * @param ids         The ids of the documents to find. Must not be {@literal null}.
     * @param entityClass The class to get entity properties from (such as expiration). Must not be {@literal null}.
     * @param targetClass The class to map the record to. Must not be {@literal null}.
     * @param setName     Set name to use.
     * @return The matching records mapped to targetClass's type or an empty list if nothing found.
     */
    <T, S> List<S> findByIds(Iterable<?> ids, Class<T> entityClass, Class<S> targetClass, String setName);

    /**
     * Execute a single batch request to find several records, possibly from different sets.
     * <p>
     * Aerospike provides functionality to get records from different sets in 1 batch request. This method receives keys
     * grouped by document type as a parameter and returns Aerospike records mapped to documents grouped by type.
     *
     * @param groupedKeys Keys grouped by document type. Must not be {@literal} null, groupedKeys.getEntitiesKeys() must
     *                    not be {@literal null}.
     * @return grouped documents.
     */
    GroupedEntities findByIds(GroupedKeys groupedKeys);

    /**
     * Find a record by id using a query, set name will be determined by the given entityClass.
     * <p>
     * The record will be mapped to the given targetClass.
     *
     * @param id          The id of the record to find. Must not be {@literal null}.
     * @param entityClass The class to extract set name from. Must not be {@literal null}.
     * @param targetClass The class to map the record to.
     * @param query       The {@link Query} to filter results. Optional argument (null if no filtering required).
     * @return The matching record mapped to targetClass's type.
     */
    <T, S> Object findByIdUsingQuery(Object id, Class<T> entityClass, Class<S> targetClass, @Nullable Query query);

    /**
     * Find a record by id within the given set using a query.
     * <p>
     * The record will be mapped to the given targetClass.
     *
     * @param id          The id of the record to find. Must not be {@literal null}.
     * @param entityClass The class to get the entity properties from (such as expiration). Must not be
     *                    {@literal null}.
     * @param targetClass The class to map the record to.
     * @param setName     Set name to use.
     * @param query       The {@link Query} to filter results. Optional argument (null if no filtering required).
     * @return The matching record mapped to targetClass's type.
     */
    <T, S> Object findByIdUsingQuery(Object id, Class<T> entityClass, Class<S> targetClass, String setName,
                                     @Nullable Query query);

    /**
     * Find records by ids and a query, set name will be determined by the given entityClass.
     * <p>
     * The records will be mapped to the given targetClass.
     *
     * @param ids         The ids of the documents to find. Must not be {@literal null}.
     * @param entityClass The class to extract set name from. Must not be {@literal null}.
     * @param targetClass The class to map the record to.
     * @param query       The {@link Query} to filter results. Optional argument (null if no filtering required).
     * @return The matching records mapped to targetClass's type if provided (otherwise to entityClass's type), or an
     * empty stream if no documents found.
     */
    <T, S> Stream<?> findByIdsUsingQuery(Collection<?> ids, Class<T> entityClass, Class<S> targetClass,
                                         @Nullable Query query);

    /**
     * Find records by ids within the given set.
     * <p>
     * The records will be mapped to the given targetClass.
     *
     * @param ids         The ids of the documents to find. Must not be {@literal null}.
     * @param entityClass The class to get the entity properties from (such as expiration). Must not be
     *                    {@literal null}.
     * @param targetClass The class to map the record to.
     * @param setName     Set name to use.
     * @param query       The {@link Query} to filter results. Optional argument (null if no filtering required).
     * @return The matching records mapped to targetClass's type if provided (otherwise to entityClass's type), or an
     * empty stream if no documents found.
     */
    <T, S> Stream<?> findByIdsUsingQuery(Collection<?> ids, Class<T> entityClass, Class<S> targetClass, String setName,
                                         @Nullable Query query);

    /**
     * Find records in the given entityClass's set using a query and map them to the given class type.
     *
     * @param query       The {@link Query} to filter results. Must not be {@literal null}.
     * @param entityClass The class to extract set name from and to map the records to. Must not be {@literal null}.
     * @return A Stream of matching records mapped to entityClass type.
     */
    <T> Stream<T> find(Query query, Class<T> entityClass);

    /**
     * Find records in the given entityClass's set using a query and map them to the given target class type.
     *
     * @param query       The {@link Query} to filter results. Must not be {@literal null}.
     * @param entityClass The class to extract set name from. Must not be {@literal null}.
     * @param targetClass The class to map the record to. Must not be {@literal null}.
     * @return A Stream of matching records mapped to targetClass type.
     */
    <T, S> Stream<S> find(Query query, Class<T> entityClass, Class<S> targetClass);

    /**
     * Find records in the given set using a query and map them to the given target class type.
     *
     * @param query       The {@link Query} to filter results. Must not be {@literal null}.
     * @param setName     Set name to use.
     * @param targetClass The class to map the record to. Must not be {@literal null}.
     * @return A Stream of matching records mapped to targetClass type.
     */
    <T> Stream<T> find(Query query, Class<T> targetClass, String setName);

    /**
     * Find all records in the given entityClass's set and map them to the given class type.
     *
     * @param entityClass The class to extract set name from and to map the records to. Must not be {@literal null}.
     * @return A Stream of matching records mapped to entityClass type.
     */
    <T> Stream<T> findAll(Class<T> entityClass);

    /**
     * Find all records in the given entityClass's set and map them to the given target class type.
     *
     * @param entityClass The class to extract set name from. Must not be {@literal null}.
     * @param targetClass The class to map the record to. Must not be {@literal null}.
     * @return A Stream of matching records mapped to targetClass type.
     */
    <T, S> Stream<S> findAll(Class<T> entityClass, Class<S> targetClass);

    /**
     * Find all records in the given set and map them to the given class type.
     *
     * @param targetClass The class to map the records to. Must not be {@literal null}.
     * @param setName     Set name to use.
     * @return A Stream of matching records mapped to entityClass type.
     */
    <T> Stream<T> findAll(Class<T> targetClass, String setName);

    /**
     * Find all records in the given entityClass's set using a provided sort and map them to the given class type.
     *
     * @param sort        The sort to affect the returned iterable documents order.
     * @param offset      The offset to start the range from.
     * @param limit       The limit of the range.
     * @param entityClass The class to extract set name from and to map the records to.
     * @return A Stream of matching records mapped to entityClass type.
     */
    <T> Stream<T> findAll(Sort sort, long offset, long limit, Class<T> entityClass);

    /**
     * Find all records in the given entityClass's set using a provided sort and map them to the given target class
     * type.
     *
     * @param sort        The sort to affect the returned iterable documents order.
     * @param offset      The offset to start the range from.
     * @param limit       The limit of the range.
     * @param entityClass The class to extract set name from.
     * @param targetClass The class to map the record to. Must not be {@literal null}.
     * @return A Stream of matching records mapped to targetClass type.
     */
    <T, S> Stream<S> findAll(Sort sort, long offset, long limit, Class<T> entityClass, Class<S> targetClass);

    /**
     * Find all records in the given set using a provided sort and map them to the given target class type.
     *
     * @param sort        The sort to affect the returned iterable documents order.
     * @param offset      The offset to start the range from.
     * @param limit       The limit of the range.
     * @param targetClass The class to map the record to. Must not be {@literal null}.
     * @param setName     Set name to use.
     * @return A Stream of matching records mapped to targetClass type.
     */
    <T> Stream<T> findAll(Sort sort, long offset, long limit, Class<T> targetClass, String setName);

    /**
     * Find records in the given entityClass's set using a range (offset, limit) and a sort and map them to the given
     * class type.
     *
     * @param offset      The offset to start the range from.
     * @param limit       The limit of the range.
     * @param sort        The sort to affect the order of the returned Stream of documents.
     * @param entityClass The class to extract set name from and to map the records to. Must not be {@literal null}.
     * @return A Stream of matching records mapped to entityClass type.
     */
    <T> Stream<T> findInRange(long offset, long limit, Sort sort, Class<T> entityClass);

    /**
     * Find records in the given entityClass's set using a range (offset, limit) and a sort and map them to the given
     * target class type.
     *
     * @param offset      The offset to start the range from.
     * @param limit       The limit of the range.
     * @param sort        The sort to affect the returned Stream of documents order.
     * @param entityClass The class to extract set name from. Must not be {@literal null}.
     * @param targetClass The class to map the record to. Must not be {@literal null}.
     * @return A Stream of matching records mapped to targetClass type.
     */
    <T, S> Stream<S> findInRange(long offset, long limit, Sort sort, Class<T> entityClass, Class<S> targetClass);

    /**
     * Find records in the given set using a range (offset, limit) and a sort and map them to the given target class
     * type.
     *
     * @param offset      The offset to start the range from.
     * @param limit       The limit of the range.
     * @param sort        The sort to affect the returned Stream of documents order.
     * @param targetClass The class to map the record to. Must not be {@literal null}.
     * @param setName     Set name to use.
     * @return A Stream of matching records mapped to targetClass type.
     */
    <T> Stream<T> findInRange(long offset, long limit, Sort sort, Class<T> targetClass, String setName);

    /**
     * Find records in the given entityClass set using a query and map them to the given target class type. If the query
     * has pagination and/or sorting, post-processing must be applied separately.
     *
     * @param entityClass The class to extract set name from. Must not be {@literal null}.
     * @param targetClass The class to map the records to.
     * @param query       The {@link Query} to filter results.
     * @return A Stream of all matching records (regardless of pagination/sorting) mapped to targetClass type.
     */
    <T, S> Stream<S> findUsingQueryWithoutPostProcessing(Class<T> entityClass, Class<S> targetClass, Query query);

    /**
     * Check by id if a record exists within the set associated with the given entityClass.
     *
     * @param id          The id to check for record existence. Must not be {@literal null}.
     * @param entityClass The class to extract set name from. Must not be {@literal null}.
     * @return whether the matching record exists.
     */
    <T> boolean exists(Object id, Class<T> entityClass);

    /**
     * Check by id if a record exists within the given set name.
     *
     * @param id      The id to check for record existence. Must not be {@literal null}.
     * @param setName Set name to use.
     * @return whether the matching record exists.
     */
    boolean exists(Object id, String setName);

    /**
     * Check using a query if any matching records exist within the set associated with the given entityClass.
     *
     * @param query       The query to check if any matching records exist. Must not be {@literal null}.
     * @param entityClass The class to extract set name from. Must not be {@literal null}.
     * @return whether any matching records exist.
     */
    <T> boolean exists(Query query, Class<T> entityClass);

    /**
     * Check using a query if any matching records exist within the given set.
     *
     * @param query   The query to check if any matching records exist. Must not be {@literal null}.
     * @param setName Set name to use. Must not be {@literal null}.
     * @return whether any matching records exist.
     */
    boolean exists(Query query, String setName);

    /**
     * Find if there are existing records by ids and a query using the given entityClass.
     * <p>
     * The records will not be mapped to the given entityClass. The results are not processed (no pagination).
     *
     * @param ids         The ids of the documents to find. Must not be {@literal null}.
     * @param entityClass The class to extract set name from. Must not be {@literal null}.
     * @param query       The {@link Query} to filter results. Optional argument (null if no filtering required).
     * @return True if matching records exist, otherwise false.
     */
    <T> boolean existsByIdsUsingQuery(Collection<?> ids, Class<T> entityClass, @Nullable Query query);

    /**
     * Find if there are existing records by ids and a query using the given entityClass within the set.
     * <p>
     * The records will not be mapped to a Java class. The results are not processed (no pagination).
     *
     * @param ids     The ids of the documents to find. Must not be {@literal null}.
     * @param setName Set name to use. Must not be {@literal null}.
     * @param query   The {@link Query} to filter results. Optional argument (null if no filtering required).
     * @return True if matching records exist, otherwise false.
     */
    boolean existsByIdsUsingQuery(Collection<?> ids, String setName, @Nullable Query query);

    /**
     * Return the amount of records in the set determined by the given entityClass.
     *
     * @param entityClass The class to extract set name from. Must not be {@literal null}.
     * @return amount of records in the set of the given entityClass.
     */
    <T> long count(Class<T> entityClass);

    /**
     * Return the amount of records in the given Aerospike set.
     *
     * @param setName The name of the set to count. Must not be {@literal null}.
     * @return amount of records in the given set.
     */
    long count(String setName);

    /**
     * Return the amount of records in query results. Set name will be determined by the given entityClass.
     *
     * @param query       The query that provides the result set for count.
     * @param entityClass The class to extract set name from. Must not be {@literal null}.
     * @return amount of records matching the given query and entity class.
     */
    <T> long count(Query query, Class<T> entityClass);

    /**
     * Return the amount of records in query results within the given set.
     *
     * @param query   The query that provides the result set for count.
     * @param setName Set name to use.
     * @return amount of documents matching the given query and set.
     */
    long count(Query query, String setName);

    /**
     * Count existing records by ids and a query using the given entityClass.
     * <p>
     * The records will not be mapped to the given entityClass. The results are not processed (no pagination).
     *
     * @param ids         The ids of the documents to find. Must not be {@literal null}.
     * @param entityClass The class to extract set name from. Must not be {@literal null}.
     * @param query       The {@link Query} to filter results. Optional argument (null if no filtering required).
     * @return quantity of matching records.
     */
    <T> long countExistingByIdsUsingQuery(Collection<?> ids, Class<T> entityClass, @Nullable Query query);

    /**
     * Count existing records by ids and a query using the given entityClass within the set.
     * <p>
     * The records will not be mapped to a Java class. The results are not processed (no pagination).
     *
     * @param ids     The ids of the documents to find. Must not be {@literal null}.
     * @param setName Set name to use. Must not be {@literal null}.
     * @param query   The {@link Query} to filter results. Optional argument (null if no filtering required).
     * @return quantity of matching records.
     */
    long countExistingByIdsUsingQuery(Collection<?> ids, String setName, @Nullable Query query);

<<<<<<< HEAD
    <T> long countByIdsUsingQuery(Collection<?> ids, Class<T> entityClass, @Nullable Query query);

=======
    /**
     * Count records by ids and a query using the given entityClass.
     * <p>
     * The records will not be mapped to the given entityClass. The results are not processed (no pagination).
     *
     * @param ids         The ids of the documents to find. Must not be {@literal null}.
     * @param entityClass The class to extract set name from. Must not be {@literal null}.
     * @param query       The {@link Query} to filter results. Optional argument (null if no filtering required).
     * @return quantity of matching records.
     */
    <T> long countByIdsUsingQuery(Collection<?> ids, Class<T> entityClass, @Nullable Query query);

    /**
     * Count records by ids and a query using the given entityClass within the set.
     * <p>
     * The records will not be mapped to a Java class. The results are not processed (no pagination).
     *
     * @param ids     The ids of the documents to find. Must not be {@literal null}.
     * @param setName Set name to use. Must not be {@literal null}.
     * @param query   The {@link Query} to filter results. Optional argument (null if no filtering required).
     * @return quantity of matching records.
     */
>>>>>>> 661b7cd4
    long countByIdsUsingQuery(Collection<?> ids, String setName, @Nullable Query query);

    /**
     * Execute query, apply statement's aggregation function, and return result iterator.
     *
     * @param filter      The filter to pass to the query.
     * @param entityClass The class to extract set name from. Must not be {@literal null}.
     * @param module      server package where user defined function resides.
     * @param function    aggregation function name.
     * @param arguments   arguments to pass to function name, if any.
     * @return Result iterator.
     */
    <T> ResultSet aggregate(Filter filter, Class<T> entityClass, String module, String function, List<Value> arguments);

    /**
     * Execute query within the given set, apply statement's aggregation function, and return result iterator.
     *
     * @param filter    The filter to pass to the query.
     * @param setName   Set name to use.
     * @param module    server package where user defined function resides.
     * @param function  aggregation function name.
     * @param arguments arguments to pass to function name, if any.
     * @return Result iterator.
     */
    ResultSet aggregate(Filter filter, String setName, String module, String function, List<Value> arguments);

    /**
     * Create an index with the specified name in Aerospike.
     *
     * @param entityClass The class to extract set name from. Must not be {@literal null}.
     * @param indexName   The index name. Must not be {@literal null}.
     * @param binName     The bin name to create the index on. Must not be {@literal null}.
     * @param indexType   The type of the index. Must not be {@literal null}.
     */
    <T> void createIndex(Class<T> entityClass, String indexName, String binName,
                         IndexType indexType);

    /**
     * Create an index with the specified name in Aerospike.
     *
     * @param entityClass         The class to extract set name from. Must not be {@literal null}.
     * @param indexName           The index name. Must not be {@literal null}.
     * @param binName             The bin name to create the index on. Must not be {@literal null}.
     * @param indexType           The type of the index. Must not be {@literal null}.
     * @param indexCollectionType The collection type of the index. Must not be {@literal null}.
     */
    <T> void createIndex(Class<T> entityClass, String indexName, String binName,
                         IndexType indexType, IndexCollectionType indexCollectionType);

    /**
     * Create an index with the specified name in Aerospike.
     *
     * @param entityClass         The class to extract set name from. Must not be {@literal null}.
     * @param indexName           The index name. Must not be {@literal null}.
     * @param binName             The bin name to create the index on. Must not be {@literal null}.
     * @param indexType           The type of the index. Must not be {@literal null}.
     * @param indexCollectionType The collection type of the index. Must not be {@literal null}.
     * @param ctx                 optional context to index on elements within a CDT.
     */
    <T> void createIndex(Class<T> entityClass, String indexName, String binName,
                         IndexType indexType, IndexCollectionType indexCollectionType, CTX... ctx);

    /**
     * Create an index with the specified name in Aerospike.
     *
     * @param setName   Set name to use.
     * @param indexName The index name. Must not be {@literal null}.
     * @param binName   The bin name to create the index on. Must not be {@literal null}.
     * @param indexType The type of the index. Must not be {@literal null}.
     */
    void createIndex(String setName, String indexName, String binName,
                     IndexType indexType);

    /**
     * Create an index with the specified name in Aerospike.
     *
     * @param setName             Set name to use.
     * @param indexName           The index name. Must not be {@literal null}.
     * @param binName             The bin name to create the index on. Must not be {@literal null}.
     * @param indexType           The type of the index. Must not be {@literal null}.
     * @param indexCollectionType The collection type of the index. Must not be {@literal null}.
     */
    void createIndex(String setName, String indexName, String binName,
                     IndexType indexType, IndexCollectionType indexCollectionType);

    /**
     * Create an index with the specified name in Aerospike.
     *
     * @param setName             Set name to use.
     * @param indexName           The index name. Must not be {@literal null}.
     * @param binName             The bin name to create the index on. Must not be {@literal null}.
     * @param indexType           The type of the index. Must not be {@literal null}.
     * @param indexCollectionType The collection type of the index. Must not be {@literal null}.
     * @param ctx                 optional context to index on elements within a CDT.
     */
    void createIndex(String setName, String indexName, String binName,
                     IndexType indexType, IndexCollectionType indexCollectionType, CTX... ctx);

    /**
     * Delete an index with the specified name in Aerospike.
     *
     * @param entityClass The class to extract set name from. Must not be {@literal null}.
     * @param indexName   The index name. Must not be {@literal null}.
     */
    <T> void deleteIndex(Class<T> entityClass, String indexName);

    /**
     * Delete an index with the specified name within the given set in Aerospike.
     *
     * @param setName   Set name to use.
     * @param indexName The index name. Must not be {@literal null}.
     */
    void deleteIndex(String setName, String indexName);

    /**
     * Check whether an index with the specified name exists in Aerospike.
     *
     * @param indexName The Aerospike index name. Must not be {@literal null}.
     * @return true if exists
     */
    boolean indexExists(String indexName);
}<|MERGE_RESOLUTION|>--- conflicted
+++ resolved
@@ -1176,10 +1176,6 @@
      */
     long countExistingByIdsUsingQuery(Collection<?> ids, String setName, @Nullable Query query);
 
-<<<<<<< HEAD
-    <T> long countByIdsUsingQuery(Collection<?> ids, Class<T> entityClass, @Nullable Query query);
-
-=======
     /**
      * Count records by ids and a query using the given entityClass.
      * <p>
@@ -1202,7 +1198,6 @@
      * @param query   The {@link Query} to filter results. Optional argument (null if no filtering required).
      * @return quantity of matching records.
      */
->>>>>>> 661b7cd4
     long countByIdsUsingQuery(Collection<?> ids, String setName, @Nullable Query query);
 
     /**
