/*
 * Copyright 2019 the original author or authors.
 *
 * Licensed under the Apache License, Version 2.0 (the "License");
 * you may not use this file except in compliance with the License.
 * You may obtain a copy of the License at
 *
 *      https://www.apache.org/licenses/LICENSE-2.0
 *
 * Unless required by applicable law or agreed to in writing, software
 * distributed under the License is distributed on an "AS IS" BASIS,
 * WITHOUT WARRANTIES OR CONDITIONS OF ANY KIND, either express or implied.
 * See the License for the specific language governing permissions and
 * limitations under the License.
 */
package org.springframework.data.aerospike.core;

import com.aerospike.client.AerospikeException;
import com.aerospike.client.BatchRecord;
import com.aerospike.client.BatchWrite;
import com.aerospike.client.Bin;
import com.aerospike.client.Key;
import com.aerospike.client.Log;
import com.aerospike.client.Operation;
import com.aerospike.client.Record;
import com.aerospike.client.ResultCode;
import com.aerospike.client.policy.BatchWritePolicy;
import com.aerospike.client.policy.GenerationPolicy;
import com.aerospike.client.policy.RecordExistsAction;
import com.aerospike.client.policy.WritePolicy;
import com.aerospike.client.query.KeyRecord;
import lombok.extern.slf4j.Slf4j;
import org.slf4j.Logger;
import org.slf4j.LoggerFactory;
import org.springframework.beans.support.PropertyComparator;
import org.springframework.dao.DataAccessException;
import org.springframework.dao.OptimisticLockingFailureException;
import org.springframework.data.aerospike.convert.AerospikeReadData;
import org.springframework.data.aerospike.convert.AerospikeWriteData;
import org.springframework.data.aerospike.convert.MappingAerospikeConverter;
import org.springframework.data.aerospike.core.model.GroupedEntities;
import org.springframework.data.aerospike.core.model.GroupedKeys;
import org.springframework.data.aerospike.mapping.AerospikeMappingContext;
import org.springframework.data.aerospike.mapping.AerospikePersistentEntity;
import org.springframework.data.aerospike.mapping.AerospikePersistentProperty;
import org.springframework.data.aerospike.mapping.BasicAerospikePersistentEntity;
import org.springframework.data.aerospike.mapping.Field;
import org.springframework.data.aerospike.repository.query.Query;
import org.springframework.data.aerospike.server.version.ServerVersionSupport;
import org.springframework.data.domain.Sort;
import org.springframework.data.keyvalue.core.IterableConverter;
import org.springframework.data.mapping.PersistentPropertyAccessor;
import org.springframework.data.mapping.context.MappingContext;
import org.springframework.data.mapping.model.ConvertingPropertyAccessor;
import org.springframework.util.Assert;

import java.util.Collection;
import java.util.Comparator;
import java.util.List;
import java.util.Map;
import java.util.Objects;
import java.util.stream.Collectors;
import java.util.stream.IntStream;
import java.util.stream.Stream;

import static org.springframework.data.aerospike.core.CoreUtils.operations;

/**
 * Base class for creation Aerospike templates
 *
 * @author Anastasiia Smirnova
 * @author Igor Ermolenko
 */
@Slf4j
abstract class BaseAerospikeTemplate {

    protected static final int SERVER_VERSION_6 = 6;

    protected final MappingContext<BasicAerospikePersistentEntity<?>, AerospikePersistentProperty> mappingContext;
    protected final MappingAerospikeConverter converter;
    protected final String namespace;
    protected final AerospikeExceptionTranslator exceptionTranslator;
    protected final WritePolicy writePolicyDefault;
    protected final BatchWritePolicy batchWritePolicyDefault;
    protected final ServerVersionSupport serverVersionSupport;
<<<<<<< HEAD
=======
    protected final String SAVE_OPERATION = "save";
    protected final String INSERT_OPERATION = "insert";
    protected final String UPDATE_OPERATION = "update";
>>>>>>> 9b4096c0

    BaseAerospikeTemplate(String namespace,
                          MappingAerospikeConverter converter,
                          AerospikeMappingContext mappingContext,
                          AerospikeExceptionTranslator exceptionTranslator,
                          WritePolicy writePolicyDefault,
                          ServerVersionSupport serverVersionSupport) {
        Assert.notNull(writePolicyDefault, "Write policy must not be null!");
        Assert.notNull(namespace, "Namespace cannot be null");
        Assert.hasLength(namespace, "Namespace cannot be empty");

        this.converter = converter;
        this.exceptionTranslator = exceptionTranslator;
        this.namespace = namespace;
        this.mappingContext = mappingContext;
        this.writePolicyDefault = writePolicyDefault;
        this.batchWritePolicyDefault = getFromWritePolicy(writePolicyDefault);
        this.serverVersionSupport = serverVersionSupport;

        loggerSetup();
    }

    private BatchWritePolicy getFromWritePolicy(WritePolicy writePolicy) {
        BatchWritePolicy batchWritePolicy = new BatchWritePolicy();
        batchWritePolicy.commitLevel = writePolicy.commitLevel;
        batchWritePolicy.durableDelete = writePolicy.durableDelete;
        batchWritePolicy.generationPolicy = writePolicy.generationPolicy;
        batchWritePolicy.expiration = writePolicy.expiration;
        batchWritePolicy.sendKey = writePolicy.sendKey;
        batchWritePolicy.recordExistsAction = writePolicy.recordExistsAction;
        batchWritePolicy.filterExp = writePolicy.filterExp;
        return batchWritePolicy;
    }

    private void loggerSetup() {
        Logger log = LoggerFactory.getLogger("com.aerospike.client");
        Log.setCallback((level, message) -> {
            switch (level) {
                case INFO -> log.info("{}", message);
                case DEBUG -> log.debug("{}", message);
                case ERROR -> log.error("{}", message);
                case WARN -> log.warn("{}", message);
            }
        });
    }

    public <T> String getSetName(Class<T> entityClass) {
        return mappingContext.getRequiredPersistentEntity(entityClass).getSetName();
    }

    public <T> String getSetName(T document) {
        return mappingContext.getRequiredPersistentEntity(document.getClass()).getSetName();
    }

    public MappingContext<?, ?> getMappingContext() {
        return this.mappingContext;
    }

    public MappingAerospikeConverter getAerospikeConverter() {
        return this.converter;
    }

    public String getNamespace() {
        return namespace;
    }

    @SuppressWarnings("unchecked")
    <T> Class<T> getEntityClass(T entity) {
        return (Class<T>) entity.getClass();
    }

    <T> T mapToEntity(KeyRecord keyRecord, Class<T> targetClass) {
        return mapToEntity(keyRecord.key, targetClass, keyRecord.record);
    }

    <T> T mapToEntity(Key key, Class<T> clazz, Record aeroRecord) {
        if (aeroRecord == null) {
            return null;
        }
        AerospikeReadData data = AerospikeReadData.forRead(key, aeroRecord);
        return converter.read(clazz, data);
    }

    protected <T> Comparator<T> getComparator(Query query) {
        return query.getSort().stream()
            .map(this::<T>getPropertyComparator)
            .reduce(Comparator::thenComparing)
            .orElseThrow(() -> new IllegalStateException("Comparator can not be created if sort orders are empty"));
    }

    protected <T> Comparator<T> getComparator(Sort sort) {
        return sort.stream()
            .map(this::<T>getPropertyComparator)
            .reduce(Comparator::thenComparing)
            .orElseThrow(() -> new IllegalStateException("Comparator can not be created if sort orders are empty"));
    }

    private <T> Comparator<T> getPropertyComparator(Sort.Order order) {
        boolean ignoreCase = true;
        boolean ascending = order.getDirection().isAscending();
        return new PropertyComparator<>(order.getProperty(), ignoreCase, ascending);
    }

    <T> ConvertingPropertyAccessor<T> getPropertyAccessor(AerospikePersistentEntity<?> entity, T source) {
        PersistentPropertyAccessor<T> accessor = entity.getPropertyAccessor(source);
        return new ConvertingPropertyAccessor<>(accessor, converter.getConversionService());
    }

    <T> T updateVersion(T document, Record newAeroRecord) {
        AerospikePersistentEntity<?> entity = mappingContext.getRequiredPersistentEntity(document.getClass());
        ConvertingPropertyAccessor<T> propertyAccessor = getPropertyAccessor(entity, document);
        AerospikePersistentProperty versionProperty = entity.getRequiredVersionProperty();
        propertyAccessor.setProperty(versionProperty, newAeroRecord.generation);
        return document;
    }

    RuntimeException translateCasError(AerospikeException e) {
        int code = e.getResultCode();
        if (code == ResultCode.KEY_EXISTS_ERROR || code == ResultCode.GENERATION_ERROR) {
            return new OptimisticLockingFailureException("Save document with version value failed", e);
        }
        return translateError(e);
    }

    RuntimeException translateError(AerospikeException e) {
        DataAccessException translated = exceptionTranslator.translateExceptionIfPossible(e);
        return translated == null ? e : translated;
    }

    <T> AerospikeWriteData writeData(T document, String setName) {
        AerospikeWriteData data = AerospikeWriteData.forWrite(getNamespace());
        data.setSetName(setName);
        converter.write(document, data);
        return data;
    }

    <T> AerospikeWriteData writeDataWithSpecificFields(T document, String setName, Collection<String> fields) {
        AerospikeWriteData data = AerospikeWriteData.forWrite(getNamespace());
        data.setSetName(setName);
        data.setRequestedBins(fieldsToBinNames(document, fields));
        converter.write(document, data);
        return data;
    }

    WritePolicy expectGenerationCasAwareSavePolicy(AerospikeWriteData data) {
        RecordExistsAction recordExistsAction = data.getVersion()
            .filter(v -> v > 0L)
            .map(v -> RecordExistsAction.UPDATE_ONLY) // updating existing document with generation,
            // cannot use REPLACE_ONLY due to bin convergence feature restrictions
            .orElse(RecordExistsAction.CREATE_ONLY); // create new document,
        // if exists we should fail with optimistic locking
        return expectGenerationSavePolicy(data, recordExistsAction);
    }

    BatchWritePolicy expectGenerationCasAwareSaveBatchPolicy(AerospikeWriteData data) {
        RecordExistsAction recordExistsAction = data.getVersion()
            .filter(v -> v > 0L)
            .map(v -> RecordExistsAction.UPDATE_ONLY) // updating existing document with generation,
            // cannot use REPLACE_ONLY due to bin convergence feature restrictions
            .orElse(RecordExistsAction.CREATE_ONLY); // create new document,
        // if exists we should fail with optimistic locking
        return expectGenerationSaveBatchPolicy(data, recordExistsAction);
    }

    WritePolicy expectGenerationSavePolicy(AerospikeWriteData data, RecordExistsAction recordExistsAction) {
        return WritePolicyBuilder.builder(this.writePolicyDefault)
            .generationPolicy(GenerationPolicy.EXPECT_GEN_EQUAL)
            .generation(data.getVersion().orElse(0))
            .expiration(data.getExpiration())
            .recordExistsAction(recordExistsAction)
            .build();
    }

    BatchWritePolicy expectGenerationSaveBatchPolicy(AerospikeWriteData data, RecordExistsAction recordExistsAction) {
        BatchWritePolicy batchWritePolicy = new BatchWritePolicy(this.batchWritePolicyDefault);
        batchWritePolicy.generationPolicy = GenerationPolicy.EXPECT_GEN_EQUAL;
        batchWritePolicy.generation = data.getVersion().orElse(0);
        batchWritePolicy.expiration = data.getExpiration();
        batchWritePolicy.recordExistsAction = recordExistsAction;
        return batchWritePolicy;
    }

    WritePolicy ignoreGenerationSavePolicy(AerospikeWriteData data, RecordExistsAction recordExistsAction) {
        return WritePolicyBuilder.builder(this.writePolicyDefault)
            .generationPolicy(GenerationPolicy.NONE)
            .expiration(data.getExpiration())
            .recordExistsAction(recordExistsAction)
            .build();
    }

    BatchWritePolicy ignoreGenerationSaveBatchPolicy(AerospikeWriteData data, RecordExistsAction recordExistsAction) {
        BatchWritePolicy batchWritePolicy = new BatchWritePolicy(this.batchWritePolicyDefault);
        batchWritePolicy.generationPolicy = GenerationPolicy.NONE;
        batchWritePolicy.expiration = data.getExpiration();
        batchWritePolicy.recordExistsAction = recordExistsAction;
        return batchWritePolicy;
    }

    WritePolicy ignoreGenerationDeletePolicy() {
        return WritePolicyBuilder.builder(this.writePolicyDefault)
            .generationPolicy(GenerationPolicy.NONE)
            .build();
    }

    Key getKey(Object id, AerospikePersistentEntity<?> entity) {
        return getKey(id, entity.getSetName());
    }

    Key getKey(Object id, String setName) {
        Assert.notNull(id, "Id must not be null!");
        Assert.notNull(setName, "Set name must not be null!");
        Key key;
        // choosing whether tp preserve id type based on the configuration
        if (converter.getAerospikeDataSettings().isKeepOriginalKeyTypes()) {
            if (id instanceof Byte || id instanceof Short || id instanceof Integer || id instanceof Long) {
                key = new Key(this.namespace, setName, convertIfNecessary(((Number) id).longValue(), Long.class));
            } else if (id instanceof Character) {
                key = new Key(this.namespace, setName, convertIfNecessary(id, Character.class));
            } else if (id instanceof byte[]) {
                key = new Key(this.namespace, setName, convertIfNecessary(id, byte[].class));
            } else {
                key = new Key(this.namespace, setName, convertIfNecessary(id, String.class));
            }
            return key;
        } else {
            return new Key(this.namespace, setName, convertIfNecessary(id, String.class));
        }
    }

    GroupedEntities toGroupedEntities(EntitiesKeys entitiesKeys, Record[] records) {
        GroupedEntities.GroupedEntitiesBuilder builder = GroupedEntities.builder();

        IntStream.range(0, entitiesKeys.getKeys().length)
            .filter(index -> records[index] != null)
            .mapToObj(index -> mapToEntity(entitiesKeys.getKeys()[index], entitiesKeys.getEntityClasses()[index],
                records[index]))
            .filter(Objects::nonNull)
            .forEach(entity -> builder.entity(getEntityClass(entity), entity));

        return builder.build();
    }

    Map<Class<?>, List<Key>> toEntitiesKeyMap(GroupedKeys groupedKeys) {
        return groupedKeys.getEntitiesKeys().entrySet().stream()
            .collect(Collectors.toMap(Map.Entry::getKey, entry -> toKeysList(entry.getKey(), entry.getValue())));
    }

    private <T> List<String> fieldsToBinNames(T document, Collection<String> fields) {
        AerospikePersistentEntity<?> entity = mappingContext.getRequiredPersistentEntity(document.getClass());

        return fields.stream()
            .map(field -> {
                // Field is a class member of document class.
                if (entity.getPersistentProperty(field) != null) {
                    return Objects.requireNonNull(entity.getPersistentProperty(field)).getFieldName();
                }
                // Field is a @Field annotated value (already a bin name).
                if (getFieldAnnotatedValue(entity, field) != null) {
                    return field;
                }
                throw translateError(new AerospikeException("Cannot convert field: " + field +
                    " to bin name. field doesn't exists."));
            })
            .collect(Collectors.toList());
    }

    private String getFieldAnnotatedValue(AerospikePersistentEntity<?> entity, String field) {
        for (AerospikePersistentProperty property : entity.getPersistentProperties(Field.class)) {
            if (property.getFieldName().equals(field)) {
                return field;
            }
        }
        return null;
    }

    private <T> List<Key> toKeysList(Class<T> entityClass, Collection<?> ids) {
        Assert.notNull(entityClass, "Entity class must not be null!");
        Assert.notNull(ids, "List of ids must not be null!");

        AerospikePersistentEntity<?> entity = mappingContext.getRequiredPersistentEntity(entityClass);
        List<?> idsList = IterableConverter.toList(ids);

        return idsList.stream()
            .map(id -> getKey(id, entity))
            .collect(Collectors.toList());
    }

    @SuppressWarnings({"unchecked", "SameParameterValue"})
    private <S> S convertIfNecessary(Object source, Class<S> type) {
        return type.isAssignableFrom(source.getClass()) ? (S) source
            : converter.getConversionService().convert(source, type);
    }

    protected Operation[] getPutAndGetHeaderOperations(AerospikeWriteData data, boolean firstlyDeleteBins) {
        Bin[] bins = data.getBinsAsArray();

        if (bins.length == 0) {
            throw new AerospikeException(
                "Cannot put and get header on a document with no bins and \"@_class\" bin disabled.");
        }

        return firstlyDeleteBins ? operations(bins, Operation::put,
            Operation.array(Operation.delete()), Operation.array(Operation.getHeader()))
            : operations(bins, Operation::put, null, Operation.array(Operation.getHeader()));
    }

    public <T> BatchWriteData<T> getBatchWriteForSave(T document, String setName) {
        Assert.notNull(document, "Document must not be null!");

        AerospikeWriteData data = writeData(document, setName);

        AerospikePersistentEntity<?> entity = mappingContext.getRequiredPersistentEntity(document.getClass());
        Operation[] operations;
        BatchWritePolicy policy;
        if (entity.hasVersionProperty()) {
            policy = expectGenerationCasAwareSaveBatchPolicy(data);

            // mimicking REPLACE behavior by firstly deleting bins due to bin convergence feature restrictions
            operations = getPutAndGetHeaderOperations(data, true);
        } else {
            policy = ignoreGenerationSaveBatchPolicy(data, RecordExistsAction.UPDATE);

            // mimicking REPLACE behavior by firstly deleting bins due to bin convergence feature restrictions
            operations = operations(data.getBinsAsArray(), Operation::put,
                Operation.array(Operation.delete()));
        }

        return new BatchWriteData<>(document, new BatchWrite(policy, data.getKey(), operations),
            entity.hasVersionProperty());
    }

    public <T> BatchWriteData<T> getBatchWriteForInsert(T document, String setName) {
        Assert.notNull(document, "Document must not be null!");

        AerospikeWriteData data = writeData(document, setName);

        AerospikePersistentEntity<?> entity = mappingContext.getRequiredPersistentEntity(document.getClass());
        Operation[] operations;
        BatchWritePolicy policy = ignoreGenerationSaveBatchPolicy(data, RecordExistsAction.CREATE_ONLY);
        if (entity.hasVersionProperty()) {
            operations = getPutAndGetHeaderOperations(data, false);
        } else {
            operations = operations(data.getBinsAsArray(), Operation::put);
        }

        return new BatchWriteData<>(document, new BatchWrite(policy, data.getKey(), operations),
            entity.hasVersionProperty());
    }

    public <T> BatchWriteData<T> getBatchWriteForUpdate(T document, String setName) {
        Assert.notNull(document, "Document must not be null!");

        AerospikeWriteData data = writeData(document, setName);

        AerospikePersistentEntity<?> entity = mappingContext.getRequiredPersistentEntity(document.getClass());
        Operation[] operations;
        BatchWritePolicy policy;
        if (entity.hasVersionProperty()) {
            policy = expectGenerationSaveBatchPolicy(data, RecordExistsAction.UPDATE_ONLY);

            // mimicking REPLACE_ONLY behavior by firstly deleting bins due to bin convergence feature restrictions
            operations = getPutAndGetHeaderOperations(data, true);
        } else {
            policy = ignoreGenerationSaveBatchPolicy(data, RecordExistsAction.UPDATE_ONLY);

            // mimicking REPLACE_ONLY behavior by firstly deleting bins due to bin convergence feature restrictions
            operations = Stream.concat(Stream.of(Operation.delete()), data.getBins().stream()
                .map(Operation::put)).toArray(Operation[]::new);
        }

        return new BatchWriteData<>(document, new BatchWrite(policy, data.getKey(), operations),
            entity.hasVersionProperty());
    }

    protected void validateGroupedKeys(GroupedKeys groupedKeys) {
        Assert.notNull(groupedKeys, "Grouped keys must not be null!");
        validateForBatchWrite(groupedKeys.getEntitiesKeys(), "Entities keys");
    }

    protected void validateForBatchWrite(Object object, String objectName) {
        Assert.notNull(object, objectName + " must not be null!");
        Assert.isTrue(batchWriteSupported(), "Batch write operations are supported starting with " +
            "server version " + TemplateUtils.SERVER_VERSION_6);
    }

    protected boolean batchWriteSizeMatch(int batchSize, int currentSize) {
        return batchSize > 0 && currentSize == batchSize;
    }

    protected boolean batchRecordFailed(BatchRecord batchRecord) {
        return batchRecord.resultCode != ResultCode.OK || batchRecord.record == null;
    }

    protected boolean batchWriteSupported() {
        return serverVersionSupport.batchWrite();
    }

    protected enum OperationType {
        SAVE_OPERATION,
        INSERT_OPERATION,
        UPDATE_OPERATION
    }

    protected record BatchWriteData<T>(T document, BatchRecord batchRecord, boolean hasVersionProperty) {

    }
}<|MERGE_RESOLUTION|>--- conflicted
+++ resolved
@@ -74,8 +74,6 @@
 @Slf4j
 abstract class BaseAerospikeTemplate {
 
-    protected static final int SERVER_VERSION_6 = 6;
-
     protected final MappingContext<BasicAerospikePersistentEntity<?>, AerospikePersistentProperty> mappingContext;
     protected final MappingAerospikeConverter converter;
     protected final String namespace;
@@ -83,12 +81,6 @@
     protected final WritePolicy writePolicyDefault;
     protected final BatchWritePolicy batchWritePolicyDefault;
     protected final ServerVersionSupport serverVersionSupport;
-<<<<<<< HEAD
-=======
-    protected final String SAVE_OPERATION = "save";
-    protected final String INSERT_OPERATION = "insert";
-    protected final String UPDATE_OPERATION = "update";
->>>>>>> 9b4096c0
 
     BaseAerospikeTemplate(String namespace,
                           MappingAerospikeConverter converter,
