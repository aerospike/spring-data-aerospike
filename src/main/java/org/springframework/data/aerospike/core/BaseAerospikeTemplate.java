/*
 * Copyright 2019 the original author or authors.
 *
 * Licensed under the Apache License, Version 2.0 (the "License");
 * you may not use this file except in compliance with the License.
 * You may obtain a copy of the License at
 *
 *      https://www.apache.org/licenses/LICENSE-2.0
 *
 * Unless required by applicable law or agreed to in writing, software
 * distributed under the License is distributed on an "AS IS" BASIS,
 * WITHOUT WARRANTIES OR CONDITIONS OF ANY KIND, either express or implied.
 * See the License for the specific language governing permissions and
 * limitations under the License.
 */
package org.springframework.data.aerospike.core;

import com.aerospike.client.AerospikeException;
import com.aerospike.client.BatchRecord;
import com.aerospike.client.BatchWrite;
import com.aerospike.client.Bin;
import com.aerospike.client.Key;
import com.aerospike.client.Log;
import com.aerospike.client.Operation;
import com.aerospike.client.Record;
import com.aerospike.client.ResultCode;
import com.aerospike.client.policy.BatchWritePolicy;
import com.aerospike.client.policy.GenerationPolicy;
import com.aerospike.client.policy.RecordExistsAction;
import com.aerospike.client.policy.WritePolicy;
import com.aerospike.client.query.KeyRecord;
import lombok.extern.slf4j.Slf4j;
import org.slf4j.Logger;
import org.slf4j.LoggerFactory;
import org.springframework.beans.support.PropertyComparator;
import org.springframework.dao.DataAccessException;
import org.springframework.dao.OptimisticLockingFailureException;
import org.springframework.data.aerospike.convert.AerospikeReadData;
import org.springframework.data.aerospike.convert.AerospikeWriteData;
import org.springframework.data.aerospike.convert.MappingAerospikeConverter;
import org.springframework.data.aerospike.core.model.GroupedEntities;
import org.springframework.data.aerospike.core.model.GroupedKeys;
import org.springframework.data.aerospike.mapping.AerospikeMappingContext;
import org.springframework.data.aerospike.mapping.AerospikePersistentEntity;
import org.springframework.data.aerospike.mapping.AerospikePersistentProperty;
import org.springframework.data.aerospike.mapping.BasicAerospikePersistentEntity;
import org.springframework.data.aerospike.mapping.Field;
import org.springframework.data.aerospike.repository.query.Query;
import org.springframework.data.aerospike.server.version.ServerVersionSupport;
import org.springframework.data.domain.Sort;
import org.springframework.data.keyvalue.core.IterableConverter;
import org.springframework.data.mapping.PersistentPropertyAccessor;
import org.springframework.data.mapping.context.MappingContext;
import org.springframework.data.mapping.model.ConvertingPropertyAccessor;
import org.springframework.util.Assert;

import java.time.Instant;
import java.util.Calendar;
import java.util.Collection;
import java.util.Comparator;
import java.util.Date;
import java.util.List;
import java.util.Map;
import java.util.Objects;
import java.util.stream.Collectors;
import java.util.stream.IntStream;
import java.util.stream.Stream;

import static org.springframework.data.aerospike.core.CoreUtils.operations;

/**
 * Base class for creation Aerospike templates
 *
 * @author Anastasiia Smirnova
 * @author Igor Ermolenko
 */
@Slf4j
abstract class BaseAerospikeTemplate {

    protected final MappingContext<BasicAerospikePersistentEntity<?>, AerospikePersistentProperty> mappingContext;
    protected final MappingAerospikeConverter converter;
    protected final String namespace;
    protected final AerospikeExceptionTranslator exceptionTranslator;
    protected final WritePolicy writePolicyDefault;
    protected final BatchWritePolicy batchWritePolicyDefault;
    protected final ServerVersionSupport serverVersionSupport;

    BaseAerospikeTemplate(String namespace,
                          MappingAerospikeConverter converter,
                          AerospikeMappingContext mappingContext,
                          AerospikeExceptionTranslator exceptionTranslator,
                          WritePolicy writePolicyDefault,
                          ServerVersionSupport serverVersionSupport) {
        Assert.notNull(writePolicyDefault, "Write policy must not be null!");
        Assert.notNull(namespace, "Namespace cannot be null");
        Assert.hasLength(namespace, "Namespace cannot be empty");

        this.converter = converter;
        this.exceptionTranslator = exceptionTranslator;
        this.namespace = namespace;
        this.mappingContext = mappingContext;
        this.writePolicyDefault = writePolicyDefault;
        this.batchWritePolicyDefault = getFromWritePolicy(writePolicyDefault);
        this.serverVersionSupport = serverVersionSupport;

        loggerSetup();
    }

    private BatchWritePolicy getFromWritePolicy(WritePolicy writePolicy) {
        BatchWritePolicy batchWritePolicy = new BatchWritePolicy();
        batchWritePolicy.commitLevel = writePolicy.commitLevel;
        batchWritePolicy.durableDelete = writePolicy.durableDelete;
        batchWritePolicy.generationPolicy = writePolicy.generationPolicy;
        batchWritePolicy.expiration = writePolicy.expiration;
        batchWritePolicy.sendKey = writePolicy.sendKey;
        batchWritePolicy.recordExistsAction = writePolicy.recordExistsAction;
        batchWritePolicy.filterExp = writePolicy.filterExp;
        return batchWritePolicy;
    }

    private void loggerSetup() {
        Logger log = LoggerFactory.getLogger("com.aerospike.client");
        Log.setCallback((level, message) -> {
            switch (level) {
                case INFO -> log.info("{}", message);
                case DEBUG -> log.debug("{}", message);
                case ERROR -> log.error("{}", message);
                case WARN -> log.warn("{}", message);
            }
        });
    }

    public <T> String getSetName(Class<T> entityClass) {
        return mappingContext.getRequiredPersistentEntity(entityClass).getSetName();
    }

    public <T> String getSetName(T document) {
        return mappingContext.getRequiredPersistentEntity(document.getClass()).getSetName();
    }

    public MappingContext<?, ?> getMappingContext() {
        return this.mappingContext;
    }

    public MappingAerospikeConverter getAerospikeConverter() {
        return this.converter;
    }

    public ServerVersionSupport getServerVersionSupport() {
        return this.serverVersionSupport;
    }

    public String getNamespace() {
        return namespace;
    }

    @SuppressWarnings("unchecked")
    <T> Class<T> getEntityClass(T entity) {
        return (Class<T>) entity.getClass();
    }

    <T> T mapToEntity(KeyRecord keyRecord, Class<T> targetClass) {
        return mapToEntity(keyRecord.key, targetClass, keyRecord.record);
    }

    <T> T mapToEntity(Key key, Class<T> clazz, Record aeroRecord) {
        if (aeroRecord == null) {
            return null;
        }
        AerospikeReadData data = AerospikeReadData.forRead(key, aeroRecord);
        return converter.read(clazz, data);
    }

    protected <T> Comparator<T> getComparator(Query query) {
        return query.getSort().stream()
            .map(this::<T>getPropertyComparator)
            .reduce(Comparator::thenComparing)
            .orElseThrow(() -> new IllegalStateException("Comparator can not be created if sort orders are empty"));
    }

    protected <T> Comparator<T> getComparator(Sort sort) {
        return sort.stream()
            .map(this::<T>getPropertyComparator)
            .reduce(Comparator::thenComparing)
            .orElseThrow(() -> new IllegalStateException("Comparator can not be created if sort orders are empty"));
    }

    private <T> Comparator<T> getPropertyComparator(Sort.Order order) {
        boolean ignoreCase = true;
        boolean ascending = order.getDirection().isAscending();
        return new PropertyComparator<>(order.getProperty(), ignoreCase, ascending);
    }

    <T> ConvertingPropertyAccessor<T> getPropertyAccessor(AerospikePersistentEntity<?> entity, T source) {
        PersistentPropertyAccessor<T> accessor = entity.getPropertyAccessor(source);
        return new ConvertingPropertyAccessor<>(accessor, converter.getConversionService());
    }

    <T> T updateVersion(T document, Record newAeroRecord) {
        AerospikePersistentEntity<?> entity = mappingContext.getRequiredPersistentEntity(document.getClass());
        ConvertingPropertyAccessor<T> propertyAccessor = getPropertyAccessor(entity, document);
        AerospikePersistentProperty versionProperty = entity.getRequiredVersionProperty();
        propertyAccessor.setProperty(versionProperty, newAeroRecord.generation);
        return document;
    }

    RuntimeException translateCasError(AerospikeException e, String errMsg) {
        if (hasOptimisticLockingError(e.getResultCode())) {
            return getOptimisticLockingFailureException(errMsg, e);
        }
        return translateError(e);
    }

    protected boolean hasOptimisticLockingError(int resultCode) {
        return List.of(ResultCode.GENERATION_ERROR, ResultCode.KEY_EXISTS_ERROR, ResultCode.KEY_NOT_FOUND_ERROR)
            .contains(resultCode);
    }

    protected OptimisticLockingFailureException getOptimisticLockingFailureException(String errMsg,
                                                                                     AerospikeException e) {
        return new OptimisticLockingFailureException(errMsg, e);
    }

    RuntimeException translateError(AerospikeException e) {
        DataAccessException translated = exceptionTranslator.translateExceptionIfPossible(e);
        return translated == null ? e : translated;
    }

    <T> AerospikeWriteData writeData(T document, String setName) {
        AerospikeWriteData data = AerospikeWriteData.forWrite(getNamespace());
        data.setSetName(setName);
        converter.write(document, data);
        return data;
    }

    <T> AerospikeWriteData writeDataWithSpecificFields(T document, String setName, Collection<String> fields) {
        AerospikeWriteData data = AerospikeWriteData.forWrite(getNamespace());
        data.setSetName(setName);
        data.setRequestedBins(fieldsToBinNames(document, fields));
        converter.write(document, data);
        return data;
    }

    WritePolicy expectGenerationCasAwarePolicy(AerospikeWriteData data) {
        RecordExistsAction recordExistsAction = data.getVersion()
            .filter(v -> v > 0L)
            .map(v -> RecordExistsAction.UPDATE_ONLY) // updating existing document with generation,
            // cannot use REPLACE_ONLY due to bin convergence feature restrictions
            .orElse(RecordExistsAction.CREATE_ONLY); // create new document,
        // if exists we should fail with optimistic locking
        return expectGenerationPolicy(data, recordExistsAction);
    }

    BatchWritePolicy expectGenerationCasAwareBatchPolicy(AerospikeWriteData data) {
        RecordExistsAction recordExistsAction = data.getVersion()
            .filter(v -> v > 0L)
            .map(v -> RecordExistsAction.UPDATE_ONLY) // updating existing document with generation,
            // cannot use REPLACE_ONLY due to bin convergence feature restrictions
            .orElse(RecordExistsAction.CREATE_ONLY); // create new document,
        // if exists we should fail with optimistic locking
        return expectGenerationBatchPolicy(data, recordExistsAction);
    }

    WritePolicy expectGenerationPolicy(AerospikeWriteData data, RecordExistsAction recordExistsAction) {
        return WritePolicyBuilder.builder(this.writePolicyDefault)
            .generationPolicy(GenerationPolicy.EXPECT_GEN_EQUAL)
            .generation(data.getVersion().orElse(0))
            .expiration(data.getExpiration())
            .recordExistsAction(recordExistsAction)
            .build();
    }

    BatchWritePolicy expectGenerationBatchPolicy(AerospikeWriteData data, RecordExistsAction recordExistsAction) {
        BatchWritePolicy batchWritePolicy = new BatchWritePolicy(this.batchWritePolicyDefault);
        batchWritePolicy.generationPolicy = GenerationPolicy.EXPECT_GEN_EQUAL;
        batchWritePolicy.generation = data.getVersion().orElse(0);
        batchWritePolicy.expiration = data.getExpiration();
        batchWritePolicy.recordExistsAction = recordExistsAction;
        return batchWritePolicy;
    }

    WritePolicy ignoreGenerationPolicy(AerospikeWriteData data, RecordExistsAction recordExistsAction) {
        return WritePolicyBuilder.builder(this.writePolicyDefault)
            .generationPolicy(GenerationPolicy.NONE)
            .expiration(data.getExpiration())
            .recordExistsAction(recordExistsAction)
            .build();
    }

    BatchWritePolicy ignoreGenerationBatchPolicy(AerospikeWriteData data, RecordExistsAction recordExistsAction) {
        BatchWritePolicy batchWritePolicy = new BatchWritePolicy(this.batchWritePolicyDefault);
        batchWritePolicy.generationPolicy = GenerationPolicy.NONE;
        batchWritePolicy.expiration = data.getExpiration();
        batchWritePolicy.recordExistsAction = recordExistsAction;
        return batchWritePolicy;
    }

    WritePolicy ignoreGenerationPolicy() {
        return WritePolicyBuilder.builder(this.writePolicyDefault)
            .generationPolicy(GenerationPolicy.NONE)
            .build();
    }

    WritePolicy expectGenerationPolicy(AerospikeWriteData data) {
        return WritePolicyBuilder.builder(this.writePolicyDefault)
            .generationPolicy(GenerationPolicy.EXPECT_GEN_EQUAL)
            .generation(data.getVersion().orElse(0))
            .expiration(data.getExpiration())
            .build();
    }

    Key getKey(Object id, AerospikePersistentEntity<?> entity) {
        return getKey(id, entity.getSetName());
    }

    Key getKey(Object id, String setName) {
        Assert.notNull(id, "Id must not be null!");
        Assert.notNull(setName, "Set name must not be null!");
        Key key;
        // choosing whether tp preserve id type based on the configuration
        if (converter.getAerospikeDataSettings().isKeepOriginalKeyTypes()) {
            if (id instanceof Byte || id instanceof Short || id instanceof Integer || id instanceof Long) {
                key = new Key(this.namespace, setName, convertIfNecessary(((Number) id).longValue(), Long.class));
            } else if (id instanceof Character) {
                key = new Key(this.namespace, setName, convertIfNecessary(id, Character.class));
            } else if (id instanceof byte[]) {
                key = new Key(this.namespace, setName, convertIfNecessary(id, byte[].class));
            } else {
                key = new Key(this.namespace, setName, convertIfNecessary(id, String.class));
            }
            return key;
        } else {
            return new Key(this.namespace, setName, convertIfNecessary(id, String.class));
        }
    }

    GroupedEntities toGroupedEntities(EntitiesKeys entitiesKeys, Record[] records) {
        GroupedEntities.GroupedEntitiesBuilder builder = GroupedEntities.builder();

        IntStream.range(0, entitiesKeys.getKeys().length)
            .filter(index -> records[index] != null)
            .mapToObj(index -> mapToEntity(entitiesKeys.getKeys()[index], entitiesKeys.getEntityClasses()[index],
                records[index]))
            .filter(Objects::nonNull)
            .forEach(entity -> builder.entity(getEntityClass(entity), entity));

        return builder.build();
    }

    Map<Class<?>, List<Key>> toEntitiesKeyMap(GroupedKeys groupedKeys) {
        return groupedKeys.getEntitiesKeys().entrySet().stream()
            .collect(Collectors.toMap(Map.Entry::getKey, entry -> toKeysList(entry.getKey(), entry.getValue())));
    }

    private <T> List<String> fieldsToBinNames(T document, Collection<String> fields) {
        AerospikePersistentEntity<?> entity = mappingContext.getRequiredPersistentEntity(document.getClass());

        return fields.stream()
            .map(field -> {
                // Field is a class member of document class.
                if (entity.getPersistentProperty(field) != null) {
                    return Objects.requireNonNull(entity.getPersistentProperty(field)).getFieldName();
                }
                // Field is a @Field annotated value (already a bin name).
                if (getFieldAnnotatedValue(entity, field) != null) {
                    return field;
                }
                throw translateError(new AerospikeException("Cannot convert field: " + field +
                    " to bin name. field doesn't exists."));
            })
            .collect(Collectors.toList());
    }

    private String getFieldAnnotatedValue(AerospikePersistentEntity<?> entity, String field) {
        for (AerospikePersistentProperty property : entity.getPersistentProperties(Field.class)) {
            if (property.getFieldName().equals(field)) {
                return field;
            }
        }
        return null;
    }

    private <T> List<Key> toKeysList(Class<T> entityClass, Collection<?> ids) {
        Assert.notNull(entityClass, "Entity class must not be null!");
        Assert.notNull(ids, "List of ids must not be null!");

        AerospikePersistentEntity<?> entity = mappingContext.getRequiredPersistentEntity(entityClass);
        List<?> idsList = IterableConverter.toList(ids);

        return idsList.stream()
            .map(id -> getKey(id, entity))
            .collect(Collectors.toList());
    }

    @SuppressWarnings({"unchecked", "SameParameterValue"})
    private <S> S convertIfNecessary(Object source, Class<S> type) {
        return type.isAssignableFrom(source.getClass()) ? (S) source
            : converter.getConversionService().convert(source, type);
    }

    protected Instant convertToInstant(Long millis) {
        if (millis == null) return null;

        if (millis >= Instant.now().toEpochMilli())
            throw new IllegalArgumentException("Last update time (%d) must be less than the current time"
                .formatted(millis));
        return Instant.ofEpochMilli(millis);
    }

    protected Calendar convertToCalendar(Instant instant) {
        if (instant == null) return null;

        Calendar calendar = Calendar.getInstance();
        if (instant.toEpochMilli() > calendar.getTimeInMillis())
            throw new IllegalArgumentException("Last update time (%d) must be less than the current time"
                .formatted(instant.toEpochMilli()));
        calendar.setTime(Date.from(instant));
        return calendar;
    }

    protected Operation[] getPutAndGetHeaderOperations(AerospikeWriteData data, boolean firstlyDeleteBins) {
        Bin[] bins = data.getBinsAsArray();

        if (bins.length == 0) {
            throw new AerospikeException(
                "Cannot put and get header on a document with no bins and class bin disabled.");
        }

        return operations(bins, Operation::put, firstlyDeleteBins ? Operation.array(Operation.delete()) : null,
            Operation.array(Operation.getHeader()));
    }

    public <T> BatchWriteData<T> getBatchWriteForSave(T document, String setName) {
        Assert.notNull(document, "Document must not be null!");

        AerospikeWriteData data = writeData(document, setName);

        AerospikePersistentEntity<?> entity = mappingContext.getRequiredPersistentEntity(document.getClass());
        Operation[] operations;
        BatchWritePolicy policy;
        if (entity.hasVersionProperty()) {
            policy = expectGenerationCasAwareBatchPolicy(data);

            // mimicking REPLACE behavior by firstly deleting bins due to bin convergence feature restrictions
            operations = getPutAndGetHeaderOperations(data, true);
        } else {
            policy = ignoreGenerationBatchPolicy(data, RecordExistsAction.UPDATE);

            // mimicking REPLACE behavior by firstly deleting bins due to bin convergence feature restrictions
            operations = operations(data.getBinsAsArray(), Operation::put,
                Operation.array(Operation.delete()));
        }

        return new BatchWriteData<>(document, new BatchWrite(policy, data.getKey(), operations),
            entity.hasVersionProperty());
    }

    public <T> BatchWriteData<T> getBatchWriteForInsert(T document, String setName) {
        Assert.notNull(document, "Document must not be null!");

        AerospikeWriteData data = writeData(document, setName);

        AerospikePersistentEntity<?> entity = mappingContext.getRequiredPersistentEntity(document.getClass());
        Operation[] operations;
        BatchWritePolicy policy = ignoreGenerationBatchPolicy(data, RecordExistsAction.CREATE_ONLY);
        if (entity.hasVersionProperty()) {
            operations = getPutAndGetHeaderOperations(data, false);
        } else {
            operations = operations(data.getBinsAsArray(), Operation::put);
        }

        return new BatchWriteData<>(document, new BatchWrite(policy, data.getKey(), operations),
            entity.hasVersionProperty());
    }

    public <T> BatchWriteData<T> getBatchWriteForUpdate(T document, String setName) {
        Assert.notNull(document, "Document must not be null!");

        AerospikeWriteData data = writeData(document, setName);

        AerospikePersistentEntity<?> entity = mappingContext.getRequiredPersistentEntity(document.getClass());
        Operation[] operations;
        BatchWritePolicy policy;
        if (entity.hasVersionProperty()) {
            policy = expectGenerationBatchPolicy(data, RecordExistsAction.UPDATE_ONLY);

            // mimicking REPLACE_ONLY behavior by firstly deleting bins due to bin convergence feature restrictions
            operations = getPutAndGetHeaderOperations(data, true);
        } else {
            policy = ignoreGenerationBatchPolicy(data, RecordExistsAction.UPDATE_ONLY);

            // mimicking REPLACE_ONLY behavior by firstly deleting bins due to bin convergence feature restrictions
            operations = Stream.concat(Stream.of(Operation.delete()), data.getBins().stream()
                .map(Operation::put)).toArray(Operation[]::new);
        }

        return new BatchWriteData<>(document, new BatchWrite(policy, data.getKey(), operations),
            entity.hasVersionProperty());
    }

    public <T> BatchWriteData<T> getBatchWriteForDelete(T document, String setName) {
        Assert.notNull(document, "Document must not be null!");

        AerospikePersistentEntity<?> entity = mappingContext.getRequiredPersistentEntity(document.getClass());
        Operation[] operations;
        BatchWritePolicy policy;
        AerospikeWriteData data = writeData(document, setName);

        if (entity.hasVersionProperty()) {
            policy = expectGenerationBatchPolicy(data, RecordExistsAction.UPDATE_ONLY);
        } else {
            policy = ignoreGenerationBatchPolicy(data, RecordExistsAction.UPDATE_ONLY);
        }
        operations = Operation.array(Operation.delete());

        return new BatchWriteData<>(document, new BatchWrite(policy, data.getKey(), operations),
            entity.hasVersionProperty());
    }

    protected void validateGroupedKeys(GroupedKeys groupedKeys) {
        Assert.notNull(groupedKeys, "Grouped keys must not be null!");
        validateForBatchWrite(groupedKeys.getEntitiesKeys(), "Entities keys");
    }

    protected void validateForBatchWrite(Object object, String objectName) {
        Assert.notNull(object, objectName + " must not be null!");
<<<<<<< HEAD
//        Assert.isTrue(batchWriteSupported(), "Batch write operations are supported starting with " +
//            "server version " + TemplateUtils.SERVER_VERSION_6);
=======
>>>>>>> a0beac65
    }

    protected boolean batchWriteSizeMatch(int batchSize, int currentSize) {
        return batchSize > 0 && currentSize == batchSize;
    }

    protected boolean batchRecordFailed(BatchRecord batchRecord) {
        return batchRecord.resultCode != ResultCode.OK || batchRecord.record == null;
    }

    protected enum OperationType {
        SAVE_OPERATION("save"),
        INSERT_OPERATION("insert"),
        UPDATE_OPERATION("update"),
        DELETE_OPERATION("delete");

        private final String name;

        OperationType(String name) {
            this.name = name;
        }

        @Override
        public String toString() {
            return name;
        }
    }

    protected record BatchWriteData<T>(T document, BatchRecord batchRecord, boolean hasVersionProperty) {

    }
}<|MERGE_RESOLUTION|>--- conflicted
+++ resolved
@@ -524,11 +524,6 @@
 
     protected void validateForBatchWrite(Object object, String objectName) {
         Assert.notNull(object, objectName + " must not be null!");
-<<<<<<< HEAD
-//        Assert.isTrue(batchWriteSupported(), "Batch write operations are supported starting with " +
-//            "server version " + TemplateUtils.SERVER_VERSION_6);
-=======
->>>>>>> a0beac65
     }
 
     protected boolean batchWriteSizeMatch(int batchSize, int currentSize) {
