--- conflicted
+++ resolved
@@ -287,8 +287,6 @@
     List<P> findByStringMapStartsWith(String key, String valueStartsWith);
 
     /**
-<<<<<<< HEAD
-=======
      * Find all entities that satisfy the condition "have the given map key and the value matching the given regex"
      * POSIX Extended Regular Expression syntax is used to interpret the regex.
      *
@@ -298,8 +296,7 @@
     List<P> findByStringMapLike(String key, String valueRegex);
 
     /**
->>>>>>> 9169acd0
-     * Find all entities that satisfy the condition "have the given map key and the value that contains the given
+     * Find all entities that satisfy the condition "have the given map key and the value containing the given
      * string"
      *
      * @param key       Map key
@@ -345,6 +342,13 @@
      */
     List<P> findByBestFriendFriendIntMapBetween(String key, int from, int to);
 
+    /**
+     * Find all entities that satisfy the condition "have a bestFriend who has a friend with address apartment value
+     * in between the given integers (deeply nested)"
+     *
+     * @param from the lower limit for the map value, inclusive
+     * @param to   the upper limit for the map value, inclusive
+     */
     List<P> findByBestFriendFriendAddressApartmentBetween(int from, int to);
 
     List<P> findByFriendLastName(String value);
