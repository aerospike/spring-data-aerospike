/*
 * Copyright 2012-2021 the original author or authors
 *
 * Licensed under the Apache License, Version 2.0 (the "License");
 * you may not use this file except in compliance with the License.
 * You may obtain a copy of the License at
 *
 * 		https://www.apache.org/licenses/LICENSE-2.0
 *
 * Unless required by applicable law or agreed to in writing, software
 * distributed under the License is distributed on an "AS IS" BASIS,
 * WITHOUT WARRANTIES OR CONDITIONS OF ANY KIND, either express or implied.
 * See the License for the specific language governing permissions and
 * limitations under the License.
 */
package org.springframework.data.aerospike.sample;

import jakarta.validation.constraints.NotNull;
import org.springframework.data.aerospike.query.QueryParam;
import org.springframework.data.aerospike.repository.AerospikeRepository;
import org.springframework.data.aerospike.repository.query.CriteriaDefinition.AerospikeNullQueryCriterion;
import org.springframework.data.aerospike.repository.query.CriteriaDefinition.AerospikeQueryCriterion;
import org.springframework.data.domain.Page;
import org.springframework.data.domain.Pageable;
import org.springframework.data.domain.Slice;
import org.springframework.data.domain.Sort;

import java.math.BigDecimal;
import java.math.BigInteger;
import java.time.LocalDate;
import java.util.ArrayList;
import java.util.Collection;
import java.util.Date;
import java.util.List;
import java.util.Map;
import java.util.stream.Stream;

/**
 * @author Peter Milne
 * @author Jean Mercier
 */
public interface PersonRepository<P extends Person> extends AerospikeRepository<P, String> {

    List<P> findByLastName(String lastName);

    List<P> findByEmailAddress(String email);

    // DTO Projection
    List<PersonSomeFields> findPersonSomeFieldsByLastName(String lastName);

    // DTO projection
    List<PersonId> findPersonIdByFirstName(String firstName);

    // DTO Projection
    List<PersonSomeFields> findPersonSomeFieldsById(String id);

    // Dynamic Projection
    <T> List<T> findByLastName(String lastName, Class<T> type);

    // Dynamic Projection
    <T> List<T> findById(String id, Class<T> type);

    // Dynamic Projection
    <T> List<T> findByIdAndLastName(QueryParam ids, QueryParam lastName, Class<T> type);

    // Dynamic Projection
    <T> List<T> findByLastNameAndId(QueryParam lastName, QueryParam id, Class<T> type);

    // Dynamic Projection
    <T> List<T> findByFirstNameAndLastName(QueryParam firstName, QueryParam lastName, Class<T> type);

    /**
     * Find all entities that satisfy the condition "have primary key in the given list and first name equal to the
     * specified string".
     *
     * @param ids       Contains List of primary keys
     * @param firstName Contains String to compare with
     */
    List<P> findByIdAndFirstName(QueryParam ids, QueryParam firstName);

    /**
     * Find if there are entities that satisfy the condition "have primary key in the given list and first name equal to
     * the specified string".
     *
     * @param ids       Contains List of primary keys
     * @param firstName Contains String to compare with
     */
    boolean existsByIdAndFirstName(QueryParam ids, QueryParam firstName);

    /**
     * Count all entities that satisfy the condition "have primary key in the given list and first name equal to the
     * specified string".
     *
     * @param ids       Contains List of primary keys
     * @param firstName Contains String to compare with
     */
    long countByIdAndFirstName(QueryParam ids, QueryParam firstName);

    /**
     * Delete all entities that satisfy the condition "have primary key in the given list and first name equal to the
     * specified string".
     *
     * @param ids       Contains List of primary keys
     * @param firstName Contains String to compare with
     */
    void deleteByIdAndFirstName(QueryParam ids, QueryParam firstName);

    /**
     * Find all entities that satisfy the condition "have primary key satisfy th given string pattern
     * and first name equal to the specified string".
     *
     * @param idPattern Contains Primary key pattern, only for String primary keys
     * @param firstName Contains String to compare with
     */
    List<P> findByIdLikeAndFirstName(QueryParam idPattern, QueryParam firstName);

    /**
     * Find all entities that satisfy the condition "have primary key satisfy th given string pattern
     * and have primary key in the given list".
     *
     * @param idPattern Contains Primary key pattern, only for String primary keys
     * @param ids       Contains List of primary keys
     */
    List<P> findByIdLikeAndId(QueryParam idPattern, QueryParam ids);

    // Paginated query
    Page<P> findAllById(Iterable<String> ids, Pageable pageable);

<<<<<<< HEAD
=======
    // Sorted query
    List<P> findAllById(Iterable<String> ids, Sort sort);

>>>>>>> 661b7cd4
    /**
     * Find all entities that satisfy the condition "have primary key in the given list and first name equal to the
     * specified string".
     *
     * @param ids       Contains List of primary keys
     * @param firstName Contains String to compare with
     */
    List<P> findAllByIdAndFirstName(QueryParam ids, QueryParam firstName);

<<<<<<< HEAD
=======
    List<P> findAllByIdAndFirstNameIn(QueryParam ids, QueryParam firstName, Sort sort);

>>>>>>> 661b7cd4
    Slice<P> findAllByIdAndFirstNameIn(QueryParam ids, QueryParam firstName, Pageable pageable);

    /**
     * Find all entities that satisfy the condition "have primary key in the given list and either first name equal to
     * the specified string or age equal to the specified integer".
     *
     * @param ids       Contains List of primary keys
     * @param firstName Contains String to compare firstName with
     * @param age       Contains integer to compare age with
     */
    List<P> findByIdAndFirstNameAndAge(QueryParam ids, QueryParam firstName, QueryParam age);

    List<P> findByIdAndFirstNameOrAge(QueryParam ids, QueryParam firstName, QueryParam age);

    boolean existsByIdAndFirstNameOrAge(QueryParam ids, QueryParam firstName, QueryParam age);

    long countByIdAndFirstNameOrAge(QueryParam ids, QueryParam firstName, QueryParam age);

    Page<P> findByLastNameStartsWithOrderByAgeAsc(String prefix, Pageable pageable);

    List<P> findByLastNameEndsWith(String postfix);

    List<P> findByLastNameOrderByFirstNameAsc(String lastName);

    List<P> findByLastNameOrderByFirstNameDesc(String lastName);

    /**
     * Find all entities with firstName matching the given regex. POSIX Extended Regular Expression syntax is used to
     * interpret the regex.
     *
     * @param firstNameRegex Regex to find matching firstName
     */
    List<P> findByFirstNameLike(String firstNameRegex);

    List<P> findByFirstNameLikeIgnoreCase(String firstNameRegex);

    List<P> findByFirstNameLikeOrderByLastNameAsc(String firstName, Sort sort);

    /**
     * Find all entities by ids that satisfy the given pattern. Only for String ids.
     * @param idPattern Regex to find matching ids
     */
    List<P> findByIdLike(String idPattern);

    /**
     * Find all entities with firstName matching the given regex. POSIX Extended Regular Expression syntax is used to
     * interpret the regex. The same as {@link #findByFirstNameLike(String)}
     *
     * @param firstNameRegex Regex to find matching firstName
     */
    List<P> findByFirstNameMatchesRegex(String firstNameRegex);

    List<P> findByFirstNameMatches(String firstNameRegex);

    List<P> findByFirstNameRegex(String firstNameRegex);

    List<P> findByFirstNameMatchesRegexIgnoreCase(String firstNameRegex);

    /**
     * Find all entities with age less than the given numeric parameter
     *
     * @param age  integer to compare with
     * @param sort sorting
     */
    List<P> findByAgeLessThan(int age, Sort sort);

    /**
     * Find all entities with age less than the given numeric parameter
     *
     * @param age  long to compare with, [Long.MIN_VALUE+1..Long.MAX_VALUE]
     * @param sort sorting
     */
    List<P> findByAgeLessThan(long age, Sort sort);

    Stream<P> findByFirstNameIn(List<String> firstNames);

    Stream<P> findByFirstNameNotIn(Collection<String> firstNames);

    List<P> findByAgeBigInteger(BigInteger age);

    List<P> findByAgeBigDecimal(BigDecimal age);

    /**
     * Find all entities that satisfy the condition "have age in the given range"
     *
     * @param from lower limit, inclusive
     * @param to   upper limit, exclusive
     */
    List<P> findByAgeBetween(int from, int to);

    /**
     * Find if there are existing entities that satisfy the condition "have age in the given range"
     *
     * @param from lower limit, inclusive
     * @param to   upper limit, exclusive
     */
    boolean existsByAgeBetween(int from, int to);

    /**
     * Count existing entities that satisfy the condition "have age in the given range"
     *
     * @param from lower limit, inclusive
     * @param to   upper limit, exclusive
     */
    long countByAgeBetween(int from, int to);

    /**
     * Delete entities that satisfy the condition "have age in the given range"
     *
     * @param from lower limit, inclusive
     * @param to   upper limit, exclusive
     */
    void deleteByAgeBetween(int from, int to);

    /**
     * Find all entities that satisfy the condition "have the first name in the given range"
     * <p>
     * <a href="https://docs.aerospike.com/server/guide/data-types/cdt-ordering#string">Information about ordering</a>
     *
     * @param from lower limit for the map value, inclusive
     * @param to   upper limit for the map value, exclusive
     */
    List<P> findByFirstNameBetween(String from, String to);

    /**
     * Find if there are existing entities  that satisfy the condition "have the first name in the given range"
     * <p>
     * <a href="https://docs.aerospike.com/server/guide/data-types/cdt-ordering#string">Information about ordering</a>
     *
     * @param from lower limit for the map value, inclusive
     * @param to   upper limit for the map value, exclusive
     */
    boolean existsByFirstNameBetween(String from, String to);

    /**
     * Count existing entities  that satisfy the condition "have the first name in the given range"
     * <p>
     * <a href="https://docs.aerospike.com/server/guide/data-types/cdt-ordering#string">Information about ordering</a>
     *
     * @param from lower limit for the map value, inclusive
     * @param to   upper limit for the map value, exclusive
     */
    long countByFirstNameBetween(String from, String to);

    /**
     * Delete entities  that satisfy the condition "have the first name in the given range"
     * <p>
     * <a href="https://docs.aerospike.com/server/guide/data-types/cdt-ordering#string">Information about ordering</a>
     *
     * @param from lower limit for the map value, inclusive
     * @param to   upper limit for the map value, exclusive
     */
    void deleteByFirstNameBetween(String from, String to);

    List<P> findByIntsExists();

    List<P> findByIntMapExists();

    /**
     * Find all entities that satisfy the condition "have address in the given range"
     * <p>
     * <a href="https://docs.aerospike.com/server/guide/data-types/cdt-ordering#map">Information about ordering</a>
     *
     * @param from lower limit for the map value, inclusive
     * @param to   upper limit for the map value, exclusive
     */
    List<P> findByAddressBetween(Address from, Address to);

    /**
     * Find all entities that satisfy the condition "have a friend equal to the given argument" (find by POJO)
     *
     * @param friend - Friend to check for equality
     */
    List<P> findByFriend(Person friend);

    /**
     * Find all entities that satisfy the condition "have address equal to the given argument" (find by POJO)
     *
     * @param address - Address to check for equality
     */
    List<P> findByAddress(Address address);

    /**
     * Find all entities that satisfy the condition "have existing address not equal to the given argument" (find by
     * POJO)
     *
     * @param address - Address to compare with
     */
    List<P> findByAddressIsNot(Address address);

    List<P> findByAddressExists();

    List<P> findByAddressIsNotNull();

    List<P> findByAddressIsNull();

    /**
     * Find all entities that satisfy the condition "have Address with fewer elements or with a corresponding key-value
     * lower in ordering than in the given argument" (find by POJO).
     * <p>
     * <a href="https://docs.aerospike.com/server/guide/data-types/cdt-ordering#map">Information about ordering</a>
     *
     * @param address - Address to compare with
     */
    List<P> findByAddressLessThan(Address address);

    List<P> findByFirstNameContaining(String str);

    List<P> findByFirstNameNotContaining(String str);

    List<P> findByLastNameLikeAndAgeBetween(QueryParam lastName, QueryParam ageBetween);

    List<P> findByAgeOrLastNameLikeAndFirstNameLike(QueryParam age, QueryParam lastName,
                                                    QueryParam firstName);

    List<P> findByCreator(User user);

    List<P> findByCreatedAtLessThan(Date date);

    List<P> findByCreatedAtGreaterThan(Date date);

    List<P> findByDateOfBirthBefore(Date date);

    List<P> findByDateOfBirthAfter(Date date);

    boolean existsByDateOfBirthAfter(Date date);

    long countByDateOfBirthAfter(Date date);

    void deleteByDateOfBirthAfter(Date date);

    List<P> findByRegDate(LocalDate date);

    List<P> findByRegDateBefore(LocalDate date);

    List<P> findByCreatedAtAfter(Date date);

    Stream<P> findByLastNameNot(String lastName);

    List<P> findByCredentials(Credentials credentials);

    List<P> findCustomerByAgeBetween(int from, int to);

    List<P> findByAgeIn(ArrayList<Integer> ages);

    List<P> findByIsActive(boolean isActive);

    List<P> findByIsActiveTrue();

    List<P> findByIsActiveIsTrue();

    List<P> findByIsActiveFalse();

    List<P> findByIsActiveAndFirstName(QueryParam isActive, QueryParam firstName);

    @SuppressWarnings("UnusedReturnValue")
    long countByLastName(String lastName);

    long someCountQuery(String lastName);

    List<P> findByFirstNameIgnoreCase(String firstName);

    long countByFirstNameIgnoreCase(String firstName);

    void deleteByFirstNameIgnoreCase(String firstName);

    List<P> findByFirstNameNotIgnoreCase(String firstName);

    List<P> findByFirstNameStartingWithIgnoreCase(String string);

    List<P> findDistinctByFirstNameStartingWith(String string);

    List<P> findDistinctByFirstNameContaining(String string);

    List<P> findByFirstNameEndingWithIgnoreCase(String string);

    List<P> findByFirstNameContainingIgnoreCase(String string);

    /**
     * Find all entities with age greater than the given numeric parameter
     *
     * @param age integer to compare with
     */
    List<P> findByAgeGreaterThan(int age);

    /**
     * Find all entities with age greater than the given numeric parameter
     *
     * @param age      integer to compare with
     * @param pageable Pageable
     */
    Slice<P> findByAgeGreaterThan(int age, Pageable pageable);

    /**
     * Delete entities with age greater than the given numeric parameter
     *
     * @param age      integer to compare with
     * @param pageable Pageable
     */
    Slice<Void> deleteByAgeGreaterThan(int age, Pageable pageable);

    /**
     * Find all entities with age less than the given numeric parameter
     *
     * @param age      integer to compare with
     * @param pageable Pageable
     */
    Page<P> findByAgeLessThan(int age, Pageable pageable);

    /**
     * Find all entities with age greater than the given numeric parameter
     *
     * @param age      long to compare with, [Long.MIN_VALUE..Long.MAX_VALUE-1]
     * @param pageable Pageable
     */
    Slice<P> findByAgeGreaterThan(long age, Pageable pageable);

    // DTO Projection
    Slice<PersonSomeFields> findPersonSomeFieldsByAgeGreaterThan(int age, Pageable pageable);

    List<P> deleteByLastName(String lastName);

    Long deletePersonByLastName(String lastName);

    Page<P> findByAddressIn(List<Address> address, Pageable page);

    /**
     * Find all entities that satisfy the condition "have strings the same as the given argument" (find by Collection)
     *
     * @param strings Collection to compare strings with, subsequently gets converted to a List
     */
    List<P> findByStringsEquals(Collection<String> strings);

    /**
     * Find all entities that satisfy the condition "have strings list equal to the given argument" (find by
     * Collection)
     *
     * @param strings Collection to compare strings with, subsequently gets converted to a List
     */
    List<P> findByStrings(Collection<String> strings);

    /**
     * Find all entities with existing strings list not equal to the given argument
     *
     * @param list List to compare strings list with
     */
    List<P> findByStringsIsNot(List<String> list);

    /**
     * Find all entities that satisfy the condition "have strings list with fewer elements or with a corresponding
     * element lower in ordering than in the given argument" (find by Collection).
     * <p>
     * <a href="https://docs.aerospike.com/server/guide/data-types/cdt-ordering#list">Information about ordering</a>
     *
     * @param strings - Collection to compare with, subsequently gets converted to a List
     */
    List<P> findByStringsLessThan(Collection<String> strings);

    /**
     * Find all entities that satisfy the condition "have ints list with more elements or with a corresponding element
     * higher in ordering than in the given argument" (find by Collection).
     * <p>
     * <a href="https://docs.aerospike.com/server/guide/data-types/cdt-ordering#list">Information about ordering</a>
     *
     * @param ints - Collection to compare with, subsequently gets converted to a List
     */
    List<P> findByIntsGreaterThan(Collection<Integer> ints);

    /**
     * Find all entities that satisfy the condition "have intSet with fewer elements or with a corresponding element
     * lower in ordering than in the given argument" (find by Collection).
     * <p>
     * <a href="https://docs.aerospike.com/server/guide/data-types/cdt-ordering#list">Information about ordering</a>
     *
     * @param collection - Collection to compare with, subsequently gets converted to a List
     */
    List<P> findByIntSetLessThan(Collection<Integer> collection);

    /**
     * Find all entities that satisfy the condition "have intSet with fewer elements or with a corresponding element
     * lower in ordering than in the given argument, or equal to the given argument" (find by Collection).
     * <p>
     * <a href="https://docs.aerospike.com/server/guide/data-types/cdt-ordering#list">Information about ordering</a>
     *
     * @param collection - Collection to compare with, subsequently gets converted to a List
     */
    List<P> findByIntSetLessThanEqual(Collection<Integer> collection);

    /**
     * Find all entities that satisfy the condition "have intSet with more elements or with a corresponding element
     * higher in ordering than in the given argument" (find by Collection).
     * <p>
     * <a href="https://docs.aerospike.com/server/guide/data-types/cdt-ordering#list">Information about ordering</a>
     *
     * @param collection - Collection to compare with, subsequently gets converted to a List
     */
    List<P> findByIntSetGreaterThan(Collection<Integer> collection);

    /**
     * Find all entities that satisfy the condition "have intSet with more elements or with a corresponding element
     * higher in ordering than in the given argument, or equal to the given argument" (find by Collection).
     * <p>
     * <a href="https://docs.aerospike.com/server/guide/data-types/cdt-ordering#list">Information about ordering</a>
     *
     * @param collection - Collection to compare with, subsequently gets converted to a List
     */
    List<P> findByIntSetGreaterThanEqual(Collection<Integer> collection);

    /**
     * Find all entities that satisfy the condition "have ints list with more elements or with a corresponding element
     * higher in ordering than in the given argument, or equal to the given argument" (find by Collection).
     * <p>
     * <a href="https://docs.aerospike.com/server/guide/data-types/cdt-ordering#list">Information about ordering</a>
     *
     * @param collection - Collection to compare with, subsequently gets converted to a List
     */
    List<P> findByIntsGreaterThanEqual(Collection<Integer> collection);

    /**
     * Find all entities containing the given map element (key or value depending on the given criterion)
     *
     * @param criterion {@link AerospikeQueryCriterion#KEY} or {@link AerospikeQueryCriterion#VALUE}
     * @param element   map value
     */
    List<P> findByStringMapContaining(AerospikeQueryCriterion criterion, String element);

    /**
     * Find all entities containing the given map element (key or value depending on the given criterion)
     *
     * @param criterionPair {@link AerospikeQueryCriterion#KEY_VALUE_PAIR}
     * @param key           map key
     * @param value         map value
     */
    List<P> findByStringMapContaining(AerospikeQueryCriterion criterionPair, String key, String value);

    /**
     * Find all entities that do not contain the given map element (key or value depending on the given criterion)
     *
     * @param element   map value
     * @param criterion {@link AerospikeQueryCriterion#KEY} or {@link AerospikeQueryCriterion#VALUE}
     */
    List<P> findByStringMapNotContaining(AerospikeQueryCriterion criterion, String element);

    /**
     * Find all entities that do not contain null element (key or value depending on the given criterion)
     *
     * @param criterion     {@link AerospikeQueryCriterion#KEY} or {@link AerospikeQueryCriterion#VALUE}
     * @param nullParameter {@link AerospikeNullQueryCriterion#NULL_PARAM}
     */
    List<P> findByStringMapNotContaining(AerospikeQueryCriterion criterion, AerospikeNullQueryCriterion nullParameter);

    /**
     * Find all entities containing the given map element (key or value depending on the given criterion)
     *
     * @param criterion     {@link AerospikeQueryCriterion#KEY} or {@link AerospikeQueryCriterion#VALUE}
     * @param nullParameter {@link AerospikeNullQueryCriterion#NULL_PARAM}
     */
    List<P> findByStringMapContaining(AerospikeQueryCriterion criterion, AerospikeNullQueryCriterion nullParameter);

    /**
     * Find all entities that satisfy the condition "does not have the given map key or does not have the given value"
     *
     * @param criterionPair {@link AerospikeQueryCriterion#KEY_VALUE_PAIR}
     * @param key           Map key
     * @param value         String to check whether map value is not equal to it
     */
    List<P> findByStringMapNotContaining(AerospikeQueryCriterion criterionPair, String key, @NotNull String value);

    /**
     * Find all entities containing the given map element (key or value depending on the given criterion)
     *
     * @param criterion {@link AerospikeQueryCriterion#KEY} or {@link AerospikeQueryCriterion#VALUE}
     * @param value     map value
     */
    List<P> findByMapOfIntListsContaining(AerospikeQueryCriterion criterion, List<Integer> value);

    /**
     * Find all entities containing the given map value with the given key
     *
     * @param criterionPair {@link AerospikeQueryCriterion#KEY_VALUE_PAIR}
     * @param key           map key
     * @param value         map value
     */
    List<P> findByMapOfIntListsContaining(AerospikeQueryCriterion criterionPair, String key, List<Integer> value);

    /**
     * Find all entities containing the given map value with the given key
     *
     * @param criterionPair {@link AerospikeQueryCriterion#KEY_VALUE_PAIR}
     * @param key           map key
     * @param value         map value
     */
    List<P> findByAddressesMapContaining(AerospikeQueryCriterion criterionPair, String key, Address value);

    /**
     * Find all entities that satisfy the condition "have stringMap the same as the given argument" (find by Map)
     *
     * @param map Map to compare stringMap with
     */
    List<P> findByStringMapEquals(Map<String, String> map);

    /**
     * Find all entities that satisfy the condition "have stringMap the same as the given argument" (find by Map)
     *
     * @param map Map to compare stringMap with
     */
    List<P> findByStringMap(Map<String, String> map);

    /**
     * Find all entities that satisfy the condition "have stringMap with more elements or with a corresponding key-value
     * higher in ordering than in the given argument" (find by Map).
     * <p>
     * <a href="https://docs.aerospike.com/server/guide/data-types/cdt-ordering#map">Information about ordering</a>
     *
     * @param map - Map to compare with
     */
    List<P> findByStringMapGreaterThan(Map<String, String> map);

    /**
     * Find all entities that satisfy the condition "have the map which contains the given key and its boolean value".
     * Map name in this case is MapOfBoolean
     *
     * @param criterionPair criterion {@link AerospikeQueryCriterion#KEY_VALUE_PAIR}
     * @param key           Map key
     * @param value         Boolean value to check
     */
    List<P> findByMapOfBooleanContaining(AerospikeQueryCriterion criterionPair, String key, boolean value);

    /**
     * Find all entities with existing intMap not equal to the given argument
     *
     * @param map Map to compare intMap with
     */
    List<P> findByIntMapIsNot(Map<String, Integer> map);

    /**
     * Find all entities that satisfy the condition "have the given map key and the value equal to the given integer"
     *
     * @param criterionPair criterion {@link AerospikeQueryCriterion#KEY_VALUE_PAIR}
     * @param key           Map key
     * @param value         Integer to check if map value equals it
     */
    List<P> findByIntMapContaining(AerospikeQueryCriterion criterionPair, String key, int value);

    /**
     * Find all entities that satisfy the condition "have the map in the given range"
     * <p>
     * <a href="https://docs.aerospike.com/server/guide/data-types/cdt-ordering#map">Information about ordering</a>
     *
     * @param from lower limit for the map value, inclusive
     * @param to   upper limit for the map value, exclusive
     */
    List<P> findByIntMapBetween(Map<String, Integer> from, Map<String, Integer> to);

    /**
     * Find all entities that satisfy the condition "have intMap equal to one of the values in the given list" (find by
     * Map)
     *
     * @param list - list of possible values
     */
    List<P> findByIntMapIn(List<Map<String, Integer>> list);

    /**
     * Find all entities that satisfy the condition "have a bestFriend who has a friend with address apartment value in
     * the range between the given integers (deeply nested)"
     *
     * @param from lower limit for the map value, inclusive
     * @param to   upper limit for the map value, exclusive
     */
    List<P> findByBestFriendFriendAddressApartmentBetween(int from, int to);

    List<P> findByFriendLastName(String value);

    /**
     * Find all entities that satisfy the condition "have a friend with the age equal to the given integer" (find by
     * POJO field)
     *
     * @param value - number to check for equality
     */
    List<P> findByFriendAge(int value);

    /**
     * Find all entities that satisfy the condition "have a friend with the existing age NOT equal to the given integer"
     * (find by POJO field)
     *
     * @param value - number to check for inequality
     */
    List<P> findByFriendAgeIsNot(int value);

    /**
     * Find all entities that satisfy the condition "have a friend with the age greater than the given integer" (find by
     * POJO field)
     *
     * @param value - lower limit, exclusive
     */
    List<P> findByFriendAgeGreaterThan(int value);

    /**
     * Find all entities that satisfy the condition "have a friend with the age less than or equal to the given integer"
     * (find by POJO field)
     *
     * @param value - upper limit, inclusive
     */
    List<P> findByFriendAgeLessThanEqual(int value);

    /**
     * Find all entities that satisfy the condition "have a friend with the age in the given range" (find by POJO
     * field)
     *
     * @param from lower limit, inclusive
     * @param to   upper limit, exclusive
     */
    List<P> findByFriendAgeBetween(int from, int to);

    /**
     * Find if there are entities that satisfy the condition "have a friend with the age in the given range" (find by
     * POJO field)
     *
     * @param from lower limit, inclusive
     * @param to   upper limit, exclusive
     */
    boolean existsByFriendAgeBetween(int from, int to);

    /**
     * Count entities that satisfy the condition "have a friend with the age in the given range" (find by POJO field)
     *
     * @param from lower limit, inclusive
     * @param to   upper limit, exclusive
     */
    long countByFriendAgeBetween(int from, int to);

    /**
     * Delete entities that satisfy the condition "have a friend with the age in the given range" (find by POJO field)
     *
     * @param from lower limit, inclusive
     * @param to   upper limit, exclusive
     */
    void deleteByFriendAgeBetween(int from, int to);

    /**
     * Find all entities that satisfy the condition "have address with zipCode (find by nested simple property)"
     */

    List<P> findByAddressZipCodeExists();

    /**
     * Find all entities that satisfy the condition "have address with zipCode which is null (i.e. friend's first name
     * does not exist)" (find by nested simple property)
     */
    List<P> findByAddressZipCodeIsNull();

    /**
     * Find all entities that satisfy the condition "have a friend who has bestFriend with the address with zipCode
     * which is not null" (find by deeply nested simple property)
     */
    List<P> findByFriendBestFriendAddressZipCodeIsNull();

    /**
     * Find all entities that satisfy the condition "have address with zipCode which is not null (i.e. address's zipCode
     * exists)" (find by nested simple property)
     */
    List<P> findByAddressZipCodeIsNotNull();

    /**
     * Find all entities that satisfy the condition "have a friend with the ints list equal to the given argument" (find
     * by nested Collection)
     *
     * @param zipCode - String to check for equality
     */
    List<P> findByAddressZipCode(String zipCode);

    /**
     * Find all entities that satisfy the condition "have address with zipCode not equal to the given argument" (find by
     * nested simple property)
     *
     * @param zipCode - String to check for equality
     */
    List<P> findByAddressZipCodeIsNot(String zipCode);

    /**
     * Find all entities that satisfy the condition "have address with zipCode greater than or equal to the given
     * argument" (find by nested simple property)
     * <p>
     * <a href="https://docs.aerospike.com/server/guide/data-types/cdt-ordering#string">Information about ordering</a>
     *
     * @param zipCode - String to compare
     */
    List<P> findByAddressZipCodeGreaterThanEqual(String zipCode);

    /**
     * Find all entities that satisfy the condition "have address with zipCode greater than the given argument" (find by
     * nested simple property)
     * <p>
     * <a href="https://docs.aerospike.com/server/guide/data-types/cdt-ordering#string">Information about ordering</a>
     *
     * @param zipCode - String to compare
     */
    List<P> findByAddressZipCodeGreaterThan(String zipCode);

    /**
     * Find all entities that satisfy the condition "have address with zipCode less than or equal to the given argument"
     * (find by nested simple property)
     * <p>
     * <a href="https://docs.aerospike.com/server/guide/data-types/cdt-ordering#string">Information about ordering</a>
     *
     * @param zipCode - String to compare
     */
    List<P> findByAddressZipCodeLessThanEqual(String zipCode);

    /**
     * Find all entities that satisfy the condition "have address with zipCode less than the given argument" (find by
     * nested simple property)
     * <p>
     * <a href="https://docs.aerospike.com/server/guide/data-types/cdt-ordering#string">Information about ordering</a>
     *
     * @param zipCode - String to compare
     */
    List<P> findByAddressZipCodeLessThan(String zipCode);

    /**
     * Find all entities that satisfy the condition "have address with zipCode between the given arguments" (find by
     * nested simple property)
     * <p>
     * <a href="https://docs.aerospike.com/server/guide/data-types/cdt-ordering#string">Information about ordering</a>
     *
     * @param lowerLimit - lower limit, inclusive
     * @param upperLimit - upper limit, exclusive
     */
    List<P> findByAddressZipCodeBetween(String lowerLimit, String upperLimit);

    /**
     * Find if there are entities that satisfy the condition "have address with zipCode between the given arguments"
     * (find by nested simple property)
     * <p>
     * <a href="https://docs.aerospike.com/server/guide/data-types/cdt-ordering#string">Information about ordering</a>
     *
     * @param lowerLimit - lower limit, inclusive
     * @param upperLimit - upper limit, exclusive
     */
    boolean existsByAddressZipCodeBetween(String lowerLimit, String upperLimit);

    /**
     * Count entities that satisfy the condition "have address with zipCode between the given arguments" (find by nested
     * simple property)
     * <p>
     * <a href="https://docs.aerospike.com/server/guide/data-types/cdt-ordering#string">Information about ordering</a>
     *
     * @param lowerLimit - lower limit, inclusive
     * @param upperLimit - upper limit, exclusive
     */
    long countByAddressZipCodeBetween(String lowerLimit, String upperLimit);

    /**
     * Delete entities that satisfy the condition "have address with zipCode between the given arguments" (find by
     * nested simple property)
     * <p>
     * <a href="https://docs.aerospike.com/server/guide/data-types/cdt-ordering#string">Information about ordering</a>
     *
     * @param lowerLimit - lower limit, inclusive
     * @param upperLimit - upper limit, exclusive
     */
    void deleteByAddressZipCodeBetween(String lowerLimit, String upperLimit);

    /**
     * Find all entities that satisfy the condition "have address with zipCode equal to one of the values in the given
     * list" (find by nested simple property)
     *
     * @param list - list of possible values
     */
    List<P> findByAddressZipCodeIn(List<String> list);

    /**
     * Find all entities that satisfy the condition "have address with zipCode equal to neither of the values in the
     * given list" (find by nested simple property)
     *
     * @param list - list of possible values
     */
    List<P> findByAddressZipCodeNotIn(List<String> list);

    /**
     * Find all entities that satisfy the condition "have address with zipCode that contains the given substring" (find
     * by nested simple property)
     *
     * @param string substring to check
     */
    List<P> findByAddressZipCodeContaining(String string);

    /**
     * Find all entities that satisfy the condition "have address with zipCode that does not contain the given string"
     * (find by nested simple property)
     *
     * @param string substring to check
     */
    List<P> findByAddressZipCodeNotContaining(String string);

    /**
     * Find all entities that satisfy the condition "have a friend with ints list (find by nested Collection)"
     */
    List<P> findByFriendIntsExists();

    /**
     * Find all entities that satisfy the condition "have a friend with ints list which is null (i.e. friend's ints list
     * does not exist)" (find by nested Collection)
     */
    List<P> findByFriendIntsIsNull();

    /**
     * Find all entities that satisfy the condition "have a friend with ints list which is not null (i.e. friend's ints
     * list exists)" (find by nested Collection)
     */
    List<P> findByFriendIntsIsNotNull();

    /**
     * Find all entities that satisfy the condition "have a friend with ints list equal to the given argument" (find by
     * nested Collection)
     *
     * @param ints - List of integers to check for equality
     */
    List<P> findByFriendInts(List<Integer> ints);

    /**
     * Find all entities that satisfy the condition "have a friend with ints list not equal to the given argument" (find
     * by nested Collection)
     *
     * @param ints - List of integers to check for equality
     */
    List<P> findByFriendIntsIsNot(List<Integer> ints);

    /**
     * Find all entities that satisfy the condition "have a friend with ints list greater than or equal to the given
     * argument" (find by nested Collection)
     * <p>
     * <a href="https://docs.aerospike.com/server/guide/data-types/cdt-ordering#list">Information about ordering</a>
     *
     * @param ints - List of integers to compare
     */
    List<P> findByFriendIntsGreaterThanEqual(List<Integer> ints);

    /**
     * Find all entities that satisfy the condition "have a friend with ints list greater than the given argument" (find
     * by nested Collection)
     * <p>
     * <a href="https://docs.aerospike.com/server/guide/data-types/cdt-ordering#list">Information about ordering</a>
     *
     * @param ints - List of integers to compare
     */
    List<P> findByFriendIntsGreaterThan(List<Integer> ints);

    /**
     * Find all entities that satisfy the condition "have a friend with ints list less than or equal to the given
     * argument" (find by nested Collection)
     * <p>
     * <a href="https://docs.aerospike.com/server/guide/data-types/cdt-ordering#list">Information about ordering</a>
     *
     * @param ints - List of integers to compare
     */
    List<P> findByFriendIntsLessThanEqual(List<Integer> ints);

    /**
     * Find all entities that satisfy the condition "have a friend with ints list less than the given argument" (find by
     * nested Collection)
     * <p>
     * <a href="https://docs.aerospike.com/server/guide/data-types/cdt-ordering#list">Information about ordering</a>
     *
     * @param ints - List of integers to compare
     */
    List<P> findByFriendIntsLessThan(List<Integer> ints);

    /**
     * Find all entities that satisfy the condition "have a friend with ints list between the given arguments" (find by
     * nested Collection)
     * <p>
     * <a href="https://docs.aerospike.com/server/guide/data-types/cdt-ordering#list">Information about ordering</a>
     *
     * @param lowerLimit - lower limit, inclusive
     * @param upperLimit - upper limit, exclusive
     */
    List<P> findByFriendIntsBetween(List<Integer> lowerLimit, List<Integer> upperLimit);

    /**
     * Find all entities that satisfy the condition "have a friend with ints list equal to one of the values in the
     * given list" (find by nested Collection)
     *
     * @param list - list of possible values
     */
    List<P> findByFriendIntsIn(List<List<Integer>> list);

    /**
     * Find all entities that satisfy the condition "have a friend with ints list equal to neither of the values in the
     * given list" (find by nested Collection)
     *
     * @param list - list of possible values
     */
    List<P> findByFriendIntsNotIn(List<List<Integer>> list);

    /**
     * Find all entities that satisfy the condition "have a friend with ints list that contains the given integer" (find
     * by nested Collection)
     *
     * @param integer number to check
     */
    List<P> findByFriendIntsContaining(int integer);

    /**
     * Find all entities that satisfy the condition "have a friend with ints list that does not contain the given
     * integer" (find by nested Collection)
     *
     * @param integer number to check
     */
    List<P> findByFriendIntsNotContaining(int integer);

    /**
     * Find all entities that satisfy the condition "have a friend with intMap (find by nested Map)"
     */
    List<P> findByFriendIntMapExists();

    /**
     * Find all entities that satisfy the condition "have a friend with intMap which is null (i.e. friend's intMap does
     * not exist)" (find by nested Map)
     */
    List<P> findByFriendIntMapIsNull();

    /**
     * Find all entities that satisfy the condition "have a friend with intMap which is not null (i.e. friend's intMap
     * exists)" (find by nested Map)
     */
    List<P> findByFriendIntMapIsNotNull();

    /**
     * Find all entities that satisfy the condition "have a friend with intMap equal to the given argument" (find by
     * nested Map)
     *
     * @param intMap - Map to check for equality
     */
    List<P> findByFriendIntMap(Map<String, Integer> intMap);

    /**
     * Find all entities that satisfy the condition "have a friend with intMap not equal to the given argument" (find by
     * nested Map)
     *
     * @param intMap - Map to check for equality
     */
    List<P> findByFriendIntMapIsNot(Map<String, Integer> intMap);

    /**
     * Find all entities that satisfy the condition "have a friend with intMap greater than or equal to the given
     * argument" (find by nested Map)
     * <p>
     * <a href="https://docs.aerospike.com/server/guide/data-types/cdt-ordering#map">Information about ordering</a>
     *
     * @param intMap - Map to compare
     */
    List<P> findByFriendIntMapGreaterThanEqual(Map<String, Integer> intMap);

    /**
     * Find all entities that satisfy the condition "have a friend with intMap greater than the given argument" (find by
     * nested Map)
     * <p>
     * <a href="https://docs.aerospike.com/server/guide/data-types/cdt-ordering#map">Information about ordering</a>
     *
     * @param intMap - Map to compare
     */
    List<P> findByFriendIntMapGreaterThan(Map<String, Integer> intMap);

    /**
     * Find all entities that satisfy the condition "have a friend with intMap less than or equal to the given argument"
     * (find by nested Map)
     * <p>
     * <a href="https://docs.aerospike.com/server/guide/data-types/cdt-ordering#map">Information about ordering</a>
     *
     * @param intMap - Map to compare
     */
    List<P> findByFriendIntMapLessThanEqual(Map<String, Integer> intMap);

    /**
     * Find all entities that satisfy the condition "have a friend with intMap less than the given argument" (find by
     * nested Map)
     * <p>
     * <a href="https://docs.aerospike.com/server/guide/data-types/cdt-ordering#map">Information about ordering</a>
     *
     * @param intMap - Map to compare
     */
    List<P> findByFriendIntMapLessThan(Map<String, Integer> intMap);

    /**
     * Find all entities that satisfy the condition "have a friend with intMap between the given arguments" (find by
     * nested Map)
     * <p>
     * <a href="https://docs.aerospike.com/server/guide/data-types/cdt-ordering#map">Information about ordering</a>
     *
     * @param lowerLimit - lower limit, inclusive
     * @param upperLimit - upper limit, exclusive
     */
    List<P> findByFriendIntMapBetween(Map<String, Integer> lowerLimit, Map<String, Integer> upperLimit);

    /**
     * Find all entities that satisfy the condition "have a friend with intMap equal to one of the values in the given
     * list" (find by nested Map)
     *
     * @param list - list of possible values
     */
    List<P> findByFriendIntMapIn(List<Map<String, Integer>> list);

    /**
     * Find all entities that satisfy the condition "have a friend with intMap equal to neither of the values in the
     * given list" (find by nested Map)
     *
     * @param list - list of possible values
     */
    List<P> findByFriendIntMapNotIn(List<Map<String, Integer>> list);

    /**
     * Find all entities that satisfy the condition "have a friend with intMap that contains the given integer" (find by
     * nested Map)
     *
     * @param criterionPair {@link AerospikeQueryCriterion#KEY_VALUE_PAIR}
     * @param key           Map key
     * @param value         Integer to check whether map value equals it
     */
    List<P> findByFriendIntMapContaining(AerospikeQueryCriterion criterionPair, String key, @NotNull Integer value);

    /**
     * Find all entities that satisfy the condition "have a friend with intMap that contains the given value - key or
     * value depending on the criterion parameter" (find by nested Map)
     *
     * @param criterion {@link AerospikeQueryCriterion#KEY or AerospikeQueryCriterion#VALUE}
     * @param element   Map key or value
     */
    List<P> findByFriendStringMapContaining(AerospikeQueryCriterion criterion, String element);

    /**
     * Find all entities that satisfy the condition "have a friend with intMap that does not contain the given value -
     * key or value depending on the criterion parameter" (find by nested Map)
     *
     * @param criterion {@link AerospikeQueryCriterion#KEY or AerospikeQueryCriterion#VALUE}
     * @param element   Map key or value
     */
    List<P> findByFriendStringMapNotContaining(AerospikeQueryCriterion criterion, String element);

    /**
     * Find all entities that satisfy the condition "have a friend with intMap that contains null value" (find by nested
     * Map)
     *
     * @param criterion     {@link AerospikeQueryCriterion#VALUE}
     * @param nullParameter {@link AerospikeNullQueryCriterion#NULL_PARAM}
     */
    List<P> findByFriendStringMapContaining(AerospikeQueryCriterion criterion,
                                            AerospikeNullQueryCriterion nullParameter);

    /**
     * Find all entities that satisfy the condition "have a friend with intMap that does not contain null value" (find
     * by nested Map)
     *
     * @param criterion     {@link AerospikeQueryCriterion#VALUE}
     * @param nullParameter {@link AerospikeNullQueryCriterion#NULL_PARAM}
     */
    List<P> findByFriendStringMapNotContaining(AerospikeQueryCriterion criterion,
                                               AerospikeNullQueryCriterion nullParameter);

    /**
     * Find all entities that satisfy the condition "does not have the given map key or does not have the given value"
     * (find by nested Map)
     *
     * @param criterionPair {@link AerospikeQueryCriterion#KEY_VALUE_PAIR}
     * @param key           Map key
     * @param value         Integer value to check
     */
    List<P> findByFriendIntMapNotContaining(AerospikeQueryCriterion criterionPair, String key, @NotNull Integer value);

    /**
     * Find all entities that satisfy the condition "have a friend with address (find by nested Map)"
     */
    List<P> findByFriendAddressExists();

    /**
     * Find all entities that satisfy the condition "have a friend with address which is null (i.e. friend's address
     * does not exist)" (find by nested Map)
     */
    List<P> findByFriendAddressIsNull();

    /**
     * Find all entities that satisfy the condition "have a friend with address which is not null (i.e. friend's address
     * exists)" (find by nested Map)
     */
    List<P> findByFriendAddressIsNotNull();

    /**
     * Find all entities that satisfy the condition "have a friend with address equal to the given argument" (find by
     * nested POJO)
     *
     * @param address - Address to check for equality
     */
    List<P> findByFriendAddress(Address address);

    /**
     * Find all entities that satisfy the condition "have a friend with address not equal to the given argument" (find
     * by nested Map)
     *
     * @param address - Address to check for equality
     */
    List<P> findByFriendAddressIsNot(Address address);

    /**
     * Find all entities that satisfy the condition "have a friend with address greater than or equal to the given
     * argument" (find by nested Map)
     * <p>
     * <a href="https://docs.aerospike.com/server/guide/data-types/cdt-ordering#map">Information about ordering</a>
     *
     * @param address - Address to compare
     */
    List<P> findByFriendAddressGreaterThanEqual(Address address);

    /**
     * Find all entities that satisfy the condition "have a friend with address greater than the given argument" (find
     * by nested Map)
     * <p>
     * <a href="https://docs.aerospike.com/server/guide/data-types/cdt-ordering#map">Information about ordering</a>
     *
     * @param address - Address to compare
     */
    List<P> findByFriendAddressGreaterThan(Address address);

    /**
     * Find all entities that satisfy the condition "have a friend with address less than or equal to the given
     * argument" (find by nested Map)
     * <p>
     * <a href="https://docs.aerospike.com/server/guide/data-types/cdt-ordering#map">Information about ordering</a>
     *
     * @param address - Address to compare
     */
    List<P> findByFriendAddressLessThanEqual(Address address);

    /**
     * Find all entities that satisfy the condition "have a friend with address less than the given argument" (find by
     * nested Map)
     * <p>
     * <a href="https://docs.aerospike.com/server/guide/data-types/cdt-ordering#map">Information about ordering</a>
     *
     * @param address - Address to compare
     */
    List<P> findByFriendAddressLessThan(Address address);

    /**
     * Find all entities that satisfy the condition "have a friend with address between the given arguments" (find by
     * nested Map)
     * <p>
     * <a href="https://docs.aerospike.com/server/guide/data-types/cdt-ordering#map">Information about ordering</a>
     *
     * @param lowerLimit - lower limit, inclusive
     * @param upperLimit - upper limit, exclusive
     */
    List<P> findByFriendAddressBetween(Address lowerLimit, Address upperLimit);

    /**
     * Find all entities that satisfy the condition "have a friend with address equal to one of the values in the given
     * list" (find by nested Map)
     *
     * @param list - list of possible values
     */
    List<P> findByFriendAddressIn(List<Address> list);

    /**
     * Find all entities that satisfy the condition "have a friend with address equal to neither of the values in the
     * given list" (find by nested Map)
     *
     * @param list - list of possible values
     */
    List<P> findByFriendAddressNotIn(List<Address> list);

    /**
     * Find all entities that satisfy the condition "have a friend with the address with zipCode equal to the given
     * argument" (find by nested POJO field)
     *
     * @param zipCode - Zip code to check for equality
     */
    List<P> findByFriendAddressZipCode(String zipCode);

    /**
     * Find all entities that satisfy the condition "have a friend who has bestFriend with the address with zipCode
     * equal to the given argument" (find by nested POJO field)
     *
     * @param zipCode - Zip code to check for equality
     */
    List<P> findByFriendBestFriendAddressZipCode(@NotNull String zipCode);

    /**
     * Find all entities that satisfy the condition "have a friend who has bestFriend with the address with apartment
     * equal to the given argument" (find by nested POJO field)
     *
     * @param apartment - Apartment number to check for equality
     */
    List<P> findByFriendBestFriendAddressApartment(Integer apartment);

    /**
     * Find all entities that satisfy the condition "have a friend who has a friend with the address with zipCode equal
     * to the given argument" (find by POJO field)
     *
     * @param zipCode - Zip code to check for equality
     */
    List<P> findByFriendFriendAddressZipCode(String zipCode);

    /**
     * Find all entities that satisfy the condition "have a friend who has a friend (etc.) ... who has the address with
     * zipCode equal to the given argument" (find by deeply nested POJO field)
     *
     * @param zipCode - Zip code to check for equality
     */
    List<P> findByFriendFriendFriendFriendFriendFriendFriendFriendBestFriendAddressZipCode(String zipCode);

    /**
     * Find all entities that satisfy the condition "have a friend who has a friend (etc.) ... who has the address with
     * apartment number equal to the given argument" (find by deeply nested POJO field)
     *
     * @param apartment - Integer to check for equality
     */
    List<P> findByFriendFriendFriendFriendFriendFriendFriendFriendBestFriendAddressApartment(Integer apartment);

    /**
     * Find all entities that satisfy the condition "have a friend who has a friend (etc.) ... who has the address equal
     * to the given argument" (find by deeply nested POJO)
     *
     * @param address - Address to check for equality
     */
    List<P> findByFriendFriendFriendFriendFriendFriendFriendFriendBestFriendAddress(Address address);

    /**
     * Find all entities that satisfy the condition "have the list which contains the given string"
     * <p>
     * List name in this case is Strings
     * </p>
     *
     * @param string string to check
     */
    List<P> findByStringsContaining(String string);

    /**
     * Find all entities that satisfy the condition "have the list which contains null"
     * <p>
     * List name in this case is Strings
     * </p>
     *
     * @param nullParameter {@link AerospikeNullQueryCriterion#NULL_PARAM}
     */
    List<P> findByStringsContaining(AerospikeNullQueryCriterion nullParameter);

    /**
     * Find all entities that satisfy the condition "have the list which does not contain the given string"
     * <p>
     * List name in this case is Strings
     * </p>
     *
     * @param string string to check
     */
    List<P> findByStringsNotContaining(String string);

    /**
     * Find all entities that satisfy the condition "have the list which does not contain the given string"
     * <p>
     * List name in this case is Strings
     * </p>
     *
     * @param nullParameter {@link AerospikeNullQueryCriterion#NULL_PARAM} to check for null
     */
    List<P> findByStringsNotContaining(AerospikeNullQueryCriterion nullParameter);

    /**
     * Find all entities that satisfy the condition "have the list which contains the given integer"
     * <p>
     * List name in this case is Ints
     * </p>
     *
     * @param integer number to check
     */
    List<P> findByIntsContaining(int integer);

    /**
     * Find all entities that satisfy the condition "have ints list equal to one of the values in the given list" (find
     * by Collection)
     *
     * @param list - list of possible values, each of them subsequently gets converted to a List
     */
    List<P> findByIntsIn(List<Collection<Integer>> list);

    /**
     * Find all entities that satisfy the condition "have the array which contains the given integer"
     * <p>
     * Array name in this case is IntArray
     * </p>
     *
     * @param integer number to check
     */
    List<P> findByIntArrayContaining(int integer);

    /**
     * Find all entities that satisfy the condition "have the list which contains the given boolean"
     *
     * @param value boolean to check
     */
    List<P> findByListOfBooleanContaining(boolean value);

    /**
     * Find all entities that satisfy the condition "have list that contains the given Address".
     *
     * @param address Value to look for
     */
    List<P> findByAddressesListContaining(Address address);

    /**
     * Find all entities that satisfy the condition "have list that does not contain the given Address".
     *
     * @param address Value to look for
     */
    List<P> findByAddressesListNotContaining(Address address);

    /**
     * Find all entities that satisfy the condition "have the list of lists which is greater than the given list".
     * <p>
     * ListOfIntLists is the name of the list of lists.
     * <br><br>
     * Note: only the upper level ListOfLists will be compared even if the parameter has different number of levels.
     * So findByListOfListsGreaterThan(List.of(1)) and findByListOfListsGreaterThan(List.of(List.of(List.of(1))))
     * will compare with the given parameter only the upper level ListOfLists itself
     *
     * </p>
     * <p>
     * <a href="https://docs.aerospike.com/server/guide/data-types/cdt-ordering#list">Information about ordering</a>
     *
     * @param list List to compare with
     */
    List<P> findByListOfIntListsGreaterThan(List<List<Integer>> list);

    /**
     * Find all entities that satisfy the condition "contain the given list".
     * <p>
     * @param list List to contain
     */
    List<P> findByListOfIntListsContaining(List<Integer> list);

    /**
     * Find all entities that satisfy the condition "have map in the given range"
     * <p>
     * Map name in this case is MapOfIntLists
     * </p>
     * <p>
     * <a href="https://docs.aerospike.com/server/guide/data-types/cdt-ordering#map">Information about ordering</a>
     *
     * @param from lower limit, inclusive
     * @param to   upper limit, exclusive
     */
    List<P> findByMapOfIntListsBetween(Map<String, List<Integer>> from, Map<String, List<Integer>> to);

    /**
     * Find all entities that satisfy the condition "have at least one list value which is less than or equal to the
     * given long value"
     * <p>
     * List name in this case is Ints
     * </p>
     *
     * @param value upper limit, inclusive, [Long.MIN_VALUE..Long.MAX_VALUE-1]
     */
    List<P> findByIntsLessThanEqual(long value);

    /**
     * Find all entities that satisfy the condition "have intSet in the given range"
     * <p>
     * <a href="https://docs.aerospike.com/server/guide/data-types/cdt-ordering#list">Information about ordering</a>
     *
     * @param from lower limit, inclusive, subsequently gets converted to a List
     * @param to   upper limit, exclusive, subsequently gets converted to a List
     */
    List<P> findByIntSetBetween(Collection<Integer> from, Collection<Integer> to);

    /**
     * Find if there are entities that satisfy the condition "have intSet in the given range"
     * <p>
     * <a href="https://docs.aerospike.com/server/guide/data-types/cdt-ordering#list">Information about ordering</a>
     *
     * @param from lower limit, inclusive, subsequently gets converted to a List
     * @param to   upper limit, exclusive, subsequently gets converted to a List
     */
    boolean existsByIntSetBetween(Collection<Integer> from, Collection<Integer> to);

    /**
     * Count entities that satisfy the condition "have intSet in the given range"
     * <p>
     * <a href="https://docs.aerospike.com/server/guide/data-types/cdt-ordering#list">Information about ordering</a>
     *
     * @param from lower limit, inclusive, subsequently gets converted to a List
     * @param to   upper limit, exclusive, subsequently gets converted to a List
     */
    long countByIntSetBetween(Collection<Integer> from, Collection<Integer> to);

    /**
     * Find all entities that satisfy the condition "have intSet in the given range"
     * <p>
     * <a href="https://docs.aerospike.com/server/guide/data-types/cdt-ordering#list">Information about ordering</a>
     *
     * @param from lower limit, inclusive, subsequently gets converted to a List
     * @param to   upper limit, exclusive, subsequently gets converted to a List
     */
    void deleteByIntSetBetween(Collection<Integer> from, Collection<Integer> to);

    /**
     * Find all entities that satisfy the condition "have ints list in the given range"
     * <p>
     * <a href="https://docs.aerospike.com/server/guide/data-types/cdt-ordering#list">Information about ordering</a>
     *
     * @param from lower limit, inclusive, subsequently gets converted to a List
     * @param to   upper limit, exclusive, subsequently gets converted to a List
     */
    List<P> findByIntsBetween(Collection<Integer> from, Collection<Integer> to);

    /**
     * Find if there are entities that satisfy the condition "have ints list in the given range"
     * <p>
     * <a href="https://docs.aerospike.com/server/guide/data-types/cdt-ordering#list">Information about ordering</a>
     *
     * @param from lower limit, inclusive, subsequently gets converted to a List
     * @param to   upper limit, exclusive, subsequently gets converted to a List
     */
    boolean existsByIntsBetween(Collection<Integer> from, Collection<Integer> to);

    /**
     * Count entities that satisfy the condition "have ints list in the given range"
     * <p>
     * <a href="https://docs.aerospike.com/server/guide/data-types/cdt-ordering#list">Information about ordering</a>
     *
     * @param from lower limit, inclusive, subsequently gets converted to a List
     * @param to   upper limit, exclusive, subsequently gets converted to a List
     */
    long countByIntsBetween(Collection<Integer> from, Collection<Integer> to);

    /**
     * Delete entities that satisfy the condition "have ints list in the given range"
     * <p>
     * <a href="https://docs.aerospike.com/server/guide/data-types/cdt-ordering#list">Information about ordering</a>
     *
     * @param from lower limit, inclusive, subsequently gets converted to a List
     * @param to   upper limit, exclusive, subsequently gets converted to a List
     */
    void deleteByIntsBetween(Collection<Integer> from, Collection<Integer> to);

    /**
     * Find all entities that satisfy the condition "have strings list in the given range"
     * <p>
     * <a href="https://docs.aerospike.com/server/guide/data-types/cdt-ordering#list">Information about ordering</a>
     *
     * @param from lower limit, inclusive, subsequently gets converted to a List
     * @param to   upper limit, exclusive, subsequently gets converted to a List
     */
    List<P> findByStringsBetween(Collection<String> from, Collection<String> to);

    P findFirstByLastNameStartingWith(String lastName, Sort sort);

    List<P> findTopByLastNameStartingWith(String lastName, Sort sort);

    List<P> findTop3ByLastNameStartingWith(String lastName, Sort sort);

    List<P> findFirst3ByLastNameStartingWith(String lastName, Sort sort);

    Page<P> findTop3ByLastNameStartingWith(String lastName, Pageable pageRequest);

    List<P> findByFirstName(String name);

    boolean existsByFirstName(String name);

    boolean existsByFirstNameIgnoreCase(String name);

    long countByFirstName(String name);

    /**
     * Delete all entities with the given first name
     *
     * @param name First name to match
     */
    void deleteByFirstName(String name);

    List<P> readByFirstName(String name);

    List<P> getByFirstName(String name);

    List<P> queryByFirstName(String name);

    List<P> searchByFirstName(String name);

    List<P> streamByFirstName(String name);

    List<P> findByGender(Person.Gender gender);

    List<P> findByGenderIn(List<Person.Gender> list);

    List<P> findByByteArray(byte[] byteArray);

    List<P> findByIntArray(int[] intArray);

    List<P> findByFirstNameIs(String name);

    boolean existsByFirstNameIs(String name);

    long countByFirstNameIs(String name);

    List<P> findByFirstNameEquals(String name);

    List<P> findByFirstNameNot(String name);

    List<P> findByFirstNameIsNot(String name);

    List<P> findByFirstNameExists();

    /**
     * Find all entities that satisfy the condition "have firstName higher in ordering than the given string".
     * <p>
     * <a href="https://docs.aerospike.com/server/guide/data-types/cdt-ordering#string">Information about ordering</a>
     *
     * @param firstName - String to compare with
     */
    List<P> findByFirstNameGreaterThan(String firstName);

    List<P> findByFirstNameAndAge(QueryParam firstName, QueryParam age);

    List<P> findByFirstNameOrAge(QueryParam firstName, QueryParam age);

    List<P> findByFirstNameAndAgeAndLastName(QueryParam firstName, QueryParam age, QueryParam lastName);

    List<P> findByFirstNameAndAgeOrLastName(QueryParam firstName, QueryParam age, QueryParam lastName);

    List<P> findByFirstNameOrAgeAndLastName(QueryParam firstName, QueryParam age, QueryParam lastName);

    List<P> findByFirstNameOrAgeOrLastName(QueryParam firstName, QueryParam age, QueryParam lastName);

    Iterable<P> findByAgeBetweenAndLastName(QueryParam ageBetween, QueryParam lastName);

    Iterable<P> findByAgeBetweenOrLastName(QueryParam ageBetween, QueryParam lastName);

    List<P> findByFirstNameStartsWith(String string);

    List<P> findByFriendFirstNameStartsWith(String string);

    /**
     * Distinct query for nested objects is currently not supported
     */
    List<P> findDistinctByFriendFirstNameStartsWith(String string);

    /**
     * Find all entities that satisfy the condition "have a friend with lastName matching the giving regex". POSIX
     * Extended Regular Expression syntax is used to interpret the regex.
     *
     * @param lastNameRegex Regex to find matching lastName
     */
    List<P> findByFriendLastNameLike(String lastNameRegex);

    List<P> findByFriendLastNameMatchesRegex(String lastNameRegex);

    /**
     * Find all entities that satisfy the condition "have age in the given range ordered by last name"
     *
     * @param from lower limit, inclusive
     * @param to   upper limit, exclusive
     */
    Iterable<P> findByAgeBetweenOrderByLastName(int from, int to);
}<|MERGE_RESOLUTION|>--- conflicted
+++ resolved
@@ -126,12 +126,9 @@
     // Paginated query
     Page<P> findAllById(Iterable<String> ids, Pageable pageable);
 
-<<<<<<< HEAD
-=======
     // Sorted query
     List<P> findAllById(Iterable<String> ids, Sort sort);
 
->>>>>>> 661b7cd4
     /**
      * Find all entities that satisfy the condition "have primary key in the given list and first name equal to the
      * specified string".
@@ -141,11 +138,8 @@
      */
     List<P> findAllByIdAndFirstName(QueryParam ids, QueryParam firstName);
 
-<<<<<<< HEAD
-=======
     List<P> findAllByIdAndFirstNameIn(QueryParam ids, QueryParam firstName, Sort sort);
 
->>>>>>> 661b7cd4
     Slice<P> findAllByIdAndFirstNameIn(QueryParam ids, QueryParam firstName, Pageable pageable);
 
     /**
