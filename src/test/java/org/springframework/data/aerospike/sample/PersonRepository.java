--- conflicted
+++ resolved
@@ -61,18 +61,11 @@
 
     Stream<P> findByFirstNameNotIn(Collection<String> firstNames);
 
-<<<<<<< HEAD
+    List<P> findByFirstNameAndLastName(String firstName, String lastName);
+
+    List<P> findByAgeBetween(int from, int to);
+	
 	@SuppressWarnings("rawtypes")
-	Person findByShippingAddresses(Set address);
-=======
-    List<P> findByFirstNameAndLastName(String firstName, String lastName);
-
-    List<P> findByAgeBetween(int from, int to);
->>>>>>> c864439b
-
-    List<P> findByFriendAgeBetween(int from, int to);
-
-    @SuppressWarnings("rawtypes")
     Person findByShippingAddresses(Set address);
 
     List<P> findByAddress(Address address);
@@ -103,13 +96,7 @@
 
     List<P> findByCredentials(Credentials credentials);
 
-<<<<<<< HEAD
-	List<P> findByCredentials(Credentials credentials);
-	
-	List<P> findCustomerByAgeBetween(int from, int to);
-=======
-    List<P> findCustomerByAgeBetween(Integer from, Integer to);
->>>>>>> c864439b
+    List<P> findCustomerByAgeBetween(int from, int to);
 
     List<P> findByAgeIn(ArrayList<Integer> ages);
 
@@ -158,22 +145,13 @@
      */
     List<P> findByStringMapEquals(String key, String value);
 
-<<<<<<< HEAD
-	/**
-	 * Find all entities that satisfy the condition "have the given map key and NOT the given value"
-	 * @param key Map key
-	 * @param value Value of the key
-	 */
-	List<P> findByIntMapIsNot(String key, int value);
-=======
     /**
      * Find all entities that satisfy the condition "have the given map key and NOT the given value"
      *
      * @param key   Map key
      * @param value Value of the key
      */
-    List<P> findByIntMapIsNot(String key, Integer value);
->>>>>>> c864439b
+    List<P> findByIntMapIsNot(String key, int value);
 
     /**
      * Find all entities that satisfy the condition "have the given map key and a value that starts with the given string"
@@ -191,29 +169,13 @@
      */
     List<P> findByStringMapContaining(String key, String valuePart);
 
-<<<<<<< HEAD
-	/**
-	 * Find all entities that satisfy the condition "have the given map key and a value that is greater than the given integer"
-	 * @param key Map key
-	 * @param greaterThan int to check if value is greater than it
-	 */
-	List<P> findByIntMapGreaterThan(String key, int greaterThan);
-
-	/**
-	 * Find all entities that satisfy the condition "have the given map key and a value in between the given integers"
-	 * @param key Map key
-	 * @param from the lower limit for the map value, inclusive
-	 * @param to the upper limit for the map value, inclusive
-	 */
-	List<P> findByIntMapBetween(String key, int from, int to);
-=======
     /**
      * Find all entities that satisfy the condition "have the given map key and a value that is greater than the given integer"
      *
      * @param key         Map key
-     * @param greaterThan Integer to check if value is greater than it
-     */
-    List<P> findByIntMapGreaterThan(String key, Integer greaterThan);
+     * @param greaterThan integer to check if value is greater than it
+     */
+    List<P> findByIntMapGreaterThan(String key, int greaterThan);
 
     /**
      * Find all entities that satisfy the condition "have the given map key and a value in between the given integers"
@@ -222,38 +184,41 @@
      * @param from the lower limit for the map value, inclusive
      * @param to   the upper limit for the map value, inclusive
      */
-    List<P> findByIntMapBetween(String key, Integer from, Integer to);
->>>>>>> c864439b
+    List<P> findByIntMapBetween(String key, int from, int to);
 
     List<P> findByFriendLastName(String value);
 
-<<<<<<< HEAD
 	/**
 	 * Find all entities that satisfy the condition "have a friend with the age equal to the given integer" (find by POJO field)
+	 * 
 	 * @param value - number to check for equality
 	 */
 	List<P> findByFriendAge(int value);
 
 	/**
 	 * Find all entities that satisfy the condition "have a friend with the age NOT equal to the given integer" (find by POJO field)
+	 * 
 	 * @param value - number to check for inequality
 	 */
 	List<P> findByFriendAgeIsNot(int value);
 
 	/**
 	 * Find all entities that satisfy the condition "have a friend with the age greater than the given integer" (find by POJO field)
+	 * 
 	 * @param value - lower limit, exclusive
 	 */
 	List<P> findByFriendAgeGreaterThan(int value);
 
 	/**
 	 * Find all entities that satisfy the condition "have a friend with the age less than or equal to the given integer" (find by POJO field)
+	 * 
 	 * @param value - upper limit, inclusive
 	 */
 	List<P> findByFriendAgeLessThanEqual(int value);
 
 	/**
 	 * Find all entities that satisfy the condition "have a friend with the age in the given range" (find by POJO field)
+	 * 
 	 * @param from lower limit, inclusive
 	 * @param to upper limit, inclusive
 	 */
@@ -273,6 +238,7 @@
 	 * <p>
 	 * List name in this case is Ints
 	 * </p>
+	 * 
 	 * @param integer number to check
 	 */
 	List<P> findByIntsContaining(int integer);
@@ -282,6 +248,7 @@
 	 * <p>
 	 * List name in this case is Ints
 	 * </p>
+	 * 
 	 * @param integer upper limit, exclusive
 	 */
 	List<P> findByIntsGreaterThan(int integer);
@@ -291,6 +258,7 @@
 	 * <p>
 	 * List name in this case is Ints
 	 * </p>
+	 * 
 	 * @param integer upper limit, inclusive
 	 */
 	List<P> findByIntsLessThanEqual(int integer);
@@ -300,6 +268,7 @@
 	 * <p>
 	 * List name in this case is Ints
 	 * </p>
+	 * 
 	 * @param number upper limit, inclusive
 	 * */
 	List<P> findByIntsLessThanEqual(long number);
@@ -309,8 +278,9 @@
 	 * <p>
 	 * List name in this case is Ints
 	 * </p>
+	 * 
 	 * @param from lower limit, inclusive
-	 * @param to upper limit, inclusive
+	 * @param to   upper limit, inclusive
 	 */
 	List<P> findByIntsBetween(int from, int to);
 
@@ -319,41 +289,27 @@
 	 * <p>
 	 * List name in this case is Ints
 	 * </p>
+	 * 
 	 * @param from lower limit, inclusive
-	 * @param to upper limit, inclusive
+	 * @param to   upper limit, inclusive
 	 */
 	List<P> findByIntsBetween(long from, long to);
-=======
-    List<P> findByFriendAge(int value);
-
-    List<P> findByFriendAgeGreaterThan(int value);
-
-    List<P> findByFriendAgeGreaterThanEqual(int value);
-
-    List<P> findByStringsContaining(String string);
-
-    List<P> findByIntsContaining(Integer integer);
-
-    List<P> findByIntsGreaterThan(Integer integer);
-
-    List<P> findByIntsLessThanEqual(Integer integer);
->>>>>>> c864439b
-
-    List<P> findByIntsContaining(List<Integer> integer);
-
-    List<P> findTop3ByLastNameStartingWith(String lastName);
-
-    Page<P> findTop3ByLastNameStartingWith(String lastName, Pageable pageRequest);
-
-    List<P> findByFirstName(String string);
-
-    List<P> findByFirstNameAndAge(String string, int i);
-
-    Iterable<P> findByAgeBetweenAndLastName(int from, int to, String lastName);
-
-    List<P> findByFirstNameStartsWith(String string);
-
-    List<P> findByFriendFirstNameStartsWith(String string);
-
-    Iterable<P> findByAgeBetweenOrderByLastName(int i, int j);
+
+	List<P> findByIntsContaining(List<Integer> integer);
+
+	List<P> findTop3ByLastNameStartingWith(String lastName);
+
+	Page<P> findTop3ByLastNameStartingWith(String lastName, Pageable pageRequest);
+
+	List<P> findByFirstName(String string);
+
+	List<P> findByFirstNameAndAge(String string, int i);
+
+	Iterable<P> findByAgeBetweenAndLastName(int from, int to, String lastName);
+
+	List<P> findByFirstNameStartsWith(String string);
+
+	List<P> findByFriendFirstNameStartsWith(String string);
+
+	Iterable<P> findByAgeBetweenOrderByLastName(int i, int j);
 }