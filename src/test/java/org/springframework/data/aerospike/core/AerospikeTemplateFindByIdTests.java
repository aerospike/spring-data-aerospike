--- conflicted
+++ resolved
@@ -56,7 +56,6 @@
     public void findById_shouldReadVersionedClassWithAllArgsConstructorAndSetName() {
         VersionedClassWithAllArgsConstructor inserted = new VersionedClassWithAllArgsConstructor(id, "foobar", 0L);
         template.insert(inserted, OVERRIDE_SET_NAME);
-<<<<<<< HEAD
         assertThat(template.findById(id, VersionedClassWithAllArgsConstructor.class, OVERRIDE_SET_NAME)
             .getVersion()).isEqualTo(1L);
         template.update(new VersionedClassWithAllArgsConstructor(id, "foobar1", inserted.getVersion()),
@@ -64,13 +63,6 @@
         VersionedClassWithAllArgsConstructor result = template.findById(id,
             VersionedClassWithAllArgsConstructor.class, OVERRIDE_SET_NAME);
         assertThat(result.getVersion()).isEqualTo(2L);
-=======
-        assertThat(template.findById(id, VersionedClassWithAllArgsConstructor.class, OVERRIDE_SET_NAME).version).isEqualTo(1L);
-        template.update(new VersionedClassWithAllArgsConstructor(id, "foobar1", inserted.version), OVERRIDE_SET_NAME);
-        VersionedClassWithAllArgsConstructor result = template.findById(id,
-            VersionedClassWithAllArgsConstructor.class, OVERRIDE_SET_NAME);
-        assertThat(result.version).isEqualTo(2L);
->>>>>>> 41ac7a80
         template.delete(result, OVERRIDE_SET_NAME); // cleanup
     }
 
