/*
 * Copyright 2019 the original author or authors
 *
 * Licensed under the Apache License, Version 2.0 (the "License");
 * you may not use this file except in compliance with the License.
 * You may obtain a copy of the License at
 *
 *        http://www.apache.org/licenses/LICENSE-2.0
 *
 * Unless required by applicable law or agreed to in writing, software
 * distributed under the License is distributed on an "AS IS" BASIS,
 * WITHOUT WARRANTIES OR CONDITIONS OF ANY KIND, either express or implied.
 * See the License for the specific language governing permissions and
 * limitations under the License.
 */
package org.springframework.data.aerospike.core;

import com.aerospike.client.query.Filter;
import com.aerospike.client.query.IndexType;
import com.aerospike.client.query.RecordSet;
import com.aerospike.client.query.Statement;
import org.junit.jupiter.api.BeforeAll;
import org.junit.jupiter.api.BeforeEach;
import org.junit.jupiter.api.Test;
import org.junit.jupiter.api.TestInstance;
import org.springframework.data.aerospike.BaseBlockingIntegrationTests;
import org.springframework.data.aerospike.CollectionUtils;
import org.springframework.data.aerospike.QueryUtils;
import org.springframework.data.aerospike.repository.query.CriteriaDefinition;
import org.springframework.data.aerospike.repository.query.Query;
import org.springframework.data.aerospike.sample.Address;
import org.springframework.data.aerospike.sample.Person;
import org.springframework.data.domain.Sort;

import java.util.Arrays;
import java.util.Collections;
import java.util.List;
import java.util.stream.Stream;

import static org.assertj.core.api.Assertions.assertThat;
import static org.assertj.core.api.Assertions.assertThatThrownBy;
import static org.assertj.core.api.Assertions.entry;

@TestInstance(TestInstance.Lifecycle.PER_CLASS)
public class AerospikeTemplateFindByQueryTests extends BaseBlockingIntegrationTests {

    Person jean = Person.builder().id(nextId()).firstName("Jean").lastName("Matthews").age(21).ints(Collections.singletonList(100))
            .strings(Collections.singletonList("str1")).friend(new Person("id21", "TestPerson21", 50)).build();
    Person ashley = Person.builder().id(nextId()).firstName("Ashley").lastName("Matthews").ints(Collections.singletonList(22))
            .strings(Collections.singletonList("str2")).age(22).friend(new Person("id22", "TestPerson22", 50)).build();
    Person beatrice = Person.builder().id(nextId()).firstName("Beatrice").lastName("Matthews").age(23).ints(Collections.singletonList(23))
            .friend(new Person("id23", "TestPerson23", 42)).build();
    Person dave = Person.builder().id(nextId()).firstName("Dave").lastName("Matthews").age(24).stringMap(Collections.singletonMap("key1", "val1"))
            .friend(new Person("id21", "TestPerson24", 54)).build();
    Person zaipper = Person.builder().id(nextId()).firstName("Zaipper").lastName("Matthews").age(25)
            .stringMap(Collections.singletonMap("key2", "val2")).address(new Address("Street 1", "C0121", "Sun City")).build();
    Person knowlen = Person.builder().id(nextId()).firstName("knowlen").lastName("Matthews").age(26)
            .intMap(Collections.singletonMap("key1", 11)).address(new Address("Street 2", "C0122", "Sun City")).build();
    Person xylophone = Person.builder().id(nextId()).firstName("Xylophone").lastName("Matthews").age(27)
            .intMap(Collections.singletonMap("key2", 22)).address(new Address("Street 3", "C0123", "Sun City")).build();
    Person mitch = Person.builder().id(nextId()).firstName("Mitch").lastName("Matthews").age(28)
            .intMap(Collections.singletonMap("key3", 24)).address(new Address("Street 4", "C0124", "Sun City")).build();
    Person alister = Person.builder().id(nextId()).firstName("Alister").lastName("Matthews").age(29)
            .stringMap(Collections.singletonMap("key4", "val4")).build();
    Person aabbot = Person.builder().id(nextId()).firstName("Aabbot").lastName("Matthews").age(30)
            .stringMap(Collections.singletonMap("key4", "val5")).build();
    List<Person> all = Arrays.asList(jean, ashley, beatrice, dave, zaipper, knowlen, xylophone, mitch, alister, aabbot);

    @BeforeAll
    public void beforeAllSetUp() {
        additionalAerospikeTestOperations.deleteAllAndVerify(Person.class);

        template.insertAll(all);

        additionalAerospikeTestOperations.createIndexIfNotExists(Person.class, "person_age_index", "age", IndexType.NUMERIC);
        additionalAerospikeTestOperations.createIndexIfNotExists(Person.class, "person_first_name_index", "firstName", IndexType.STRING);
        additionalAerospikeTestOperations.createIndexIfNotExists(Person.class, "person_last_name_index", "lastName", IndexType.STRING);
    }

    @Override
    @BeforeEach
    public void setUp() {
        super.setUp();
    }

    @Test
    public void findWithFilterEqual() {
        Query query = QueryUtils.createQueryForMethodWithArgs("findPersonByFirstName", "Dave");

        Stream<Person> result = template.find(query, Person.class);

        assertThat(result).containsOnly(dave);
    }

    @Test
    public void findWithFilterEqualOrderByAsc() {
        Query query = QueryUtils.createQueryForMethodWithArgs("findByLastNameOrderByFirstNameAsc", "Matthews");

        Stream<Person> result = template.find(query, Person.class);

        assertThat(result)
                .hasSize(10)
                .containsExactly(aabbot, alister, ashley, beatrice, dave, jean, knowlen, mitch, xylophone, zaipper);
    }

    @Test
    public void findWithFilterEqualOrderByDesc() {
        Object[] args = {"Matthews"};
        Query query = QueryUtils.createQueryForMethodWithArgs("findByLastNameOrderByFirstNameDesc", args);

        Stream<Person> result = template.find(query, Person.class);

        assertThat(result)
                .hasSize(10)
                .containsExactly(zaipper, xylophone, mitch, knowlen, jean, dave, beatrice, ashley, alister, aabbot);
    }

    @Test
    public void findWithFilterEqualOrderByDescNonExisting() {
        Object[] args = {"NonExistingSurname"};
        Query query = QueryUtils.createQueryForMethodWithArgs("findByLastNameOrderByFirstNameDesc", args);

        Stream<Person> result = template.find(query, Person.class);

        assertThat(result).isEmpty();
    }

    @Test
    public void findWithFilterRange() {
        Query query = QueryUtils.createQueryForMethodWithArgs("findCustomerByAgeBetween", 25, 30);

        Stream<Person> result = template.find(query, Person.class);

        assertThat(result)
                .hasSize(6);
    }

    @Test
    public void findWithFilterRangeNonExisting() {
        Query query = QueryUtils.createQueryForMethodWithArgs("findCustomerByAgeBetween", 100, 150);

        Stream<Person> result = template.find(query, Person.class);

        assertThat(result).isEmpty();
    }

    @Test
    public void findWithStatement() {
        Statement aerospikeQuery = new Statement();
        String[] bins = {"firstName", "lastName"}; //fields we want retrieved
        aerospikeQuery.setNamespace(getNameSpace());
        aerospikeQuery.setSetName("Person");
        aerospikeQuery.setBinNames(bins);
        aerospikeQuery.setFilter(Filter.equal("firstName", dave.getFirstName()));

        RecordSet rs = client.query(null, aerospikeQuery);

        assertThat(CollectionUtils.toList(rs))
                .singleElement()
                .satisfies(record ->
                        assertThat(record.bins)
                                .containsOnly(entry("firstName", dave.getFirstName()), entry("lastName", dave.getLastName())));
    }

    @Test
    public void findInRange_shouldFindLimitedNumberOfDocuments() {
        int skip = 0;
        int limit = 5;
        Stream<Person> stream = template.findInRange(skip, limit, Sort.unsorted(), Person.class);

        assertThat(stream)
                .hasSize(5);
    }

    @Test
    public void findInRange_shouldFindLimitedNumberOfDocumentsAndSkip() {
        int skip = 3;
        int limit = 5;
        Stream<Person> stream = template.findInRange(skip, limit, Sort.unsorted(), Person.class);

        assertThat(stream)
                .hasSize(5);
    }

    @Test
    public void findAll_findAllExistingDocuments() {
        Stream<Person> result = template.findAll(Person.class);

        assertThat(result).containsAll(all);
    }

    @Test
<<<<<<< HEAD
    public void findAll_findsNothing() {
        additionalAerospikeTestOperations.deleteAllAndVerify(Person.class);
=======
    public void findAll_findNothing() {
        additionalAerospikeTestOperations.deleteAll(Person.class);
>>>>>>> bb020b6c

        Stream<Person> result = template.findAll(Person.class);

        assertThat(result).isEmpty();

        template.insertAll(all);
    }

    @Test
    public void find_throwsExceptionForUnsortedQueryWithSpecifiedOffsetValue() {
        Query query = new Query((Sort) null);
        query.setOffset(1);

        assertThatThrownBy(() -> template.find(query, Person.class))
                .isInstanceOf(IllegalArgumentException.class)
                .hasMessage("Unsorted query must not have offset value. For retrieving paged results use sorted query.");
    }


    @Test
    public void findByListContainingInteger() {
        Query query = QueryUtils.createQueryForMethodWithArgs("findByIntsContaining", 100);

        Stream<Person> result = template.find(query, Person.class);

        assertThat(result)
                .hasSize(1)
                .containsExactlyInAnyOrder(jean);
    }

    @Test
    public void findByListContainingString() {
        Query query = QueryUtils.createQueryForMethodWithArgs("findByStringsContaining", "str2");

        Stream<Person> result = template.find(query, Person.class);

        assertThat(result)
                .hasSize(1)
                .containsExactlyInAnyOrder(ashley);
    }

    @Test
    public void findByListValueLessThanOrEqual() {
        Query query = QueryUtils.createQueryForMethodWithArgs("findByIntsLessThanEqual", 25);

        Stream<Person> result = template.find(query, Person.class);

        assertThat(result)
                .hasSize(2)
                .containsExactlyInAnyOrder(ashley, beatrice);
    }

    @Test
    public void findByListValueGreaterThan() {
        Query query = QueryUtils.createQueryForMethodWithArgs("findByIntsGreaterThan", 10);

        Stream<Person> result = template.find(query, Person.class);

        assertThat(result)
                .hasSize(3)
                .containsExactlyInAnyOrder(ashley, beatrice, jean);
    }

    @Test
    public void findByListValueInRange() {
        Query query = QueryUtils.createQueryForMethodWithArgs("findByIntsBetween", 10, 700);

        Stream<Person> result = template.find(query, Person.class);

        assertThat(result)
                .hasSize(3)
                .containsExactlyInAnyOrder(jean, ashley, beatrice);
    }

    @Test
    public void findByMapKeysContaining() {
        Query query = QueryUtils.createQueryForMethodWithArgs("findByStringMapContaining", "key1", CriteriaDefinition.AerospikeMapCriteria.KEY);

        Stream<Person> result = template.find(query, Person.class);

        assertThat(result)
                .hasSize(1)
                .containsExactlyInAnyOrder(dave);
    }

    @Test
    public void findByMapValuesContaining() {
        Query query = QueryUtils.createQueryForMethodWithArgs("findByStringMapContaining", "val2", CriteriaDefinition.AerospikeMapCriteria.VALUE);

        Stream<Person> result = template.find(query, Person.class);

        assertThat(result)
                .hasSize(1)
                .containsExactlyInAnyOrder(zaipper);
    }

    @Test
    public void findByMapKeyValueEquals() {
        Query query = QueryUtils.createQueryForMethodWithArgs("findByStringMapEquals", "key1", "val1");

        Stream<Person> result = template.find(query, Person.class);

        assertThat(result)
                .hasSize(1)
                .containsExactlyInAnyOrder(dave);
    }

    @Test
    public void findByMapKeyValueNotEquals() {
        Query query = QueryUtils.createQueryForMethodWithArgs("findByIntMapIsNot", "key2", 11);

        Stream<Person> result = template.find(query, Person.class);

        assertThat(result)
                .hasSize(1)
                .containsExactlyInAnyOrder(xylophone);
    }

    @Test
    public void findByMapKeyValueGreaterThan() {
        Query query = QueryUtils.createQueryForMethodWithArgs("findByIntMapGreaterThan", "key1", 1);

        Stream<Person> result = template.find(query, Person.class);

        assertThat(result)
                .hasSize(1)
                .containsExactlyInAnyOrder(knowlen);
    }

    @Test
    public void findByMapKeyValueBetween() {
        Query query = QueryUtils.createQueryForMethodWithArgs("findByIntMapBetween", "key3", 11, 24);

        Stream<Person> result = template.find(query, Person.class);

        assertThat(result)
                .hasSize(1)
                .containsExactlyInAnyOrder(mitch);
    }

    @Test
    public void findByMapKeyValueStartsWith() {
        Query query = QueryUtils.createQueryForMethodWithArgs("findByStringMapStartsWith", "key4", "val");

        Stream<Person> result = template.find(query, Person.class);

        assertThat(result)
                .hasSize(2)
                .containsExactlyInAnyOrder(alister, aabbot);
    }

    @Test
    public void findByMapKeyValueContains() {
        Query query = QueryUtils.createQueryForMethodWithArgs("findByStringMapContaining", "key4", "al");

        Stream<Person> result = template.find(query, Person.class);

        assertThat(result)
                .hasSize(2)
                .containsExactlyInAnyOrder(alister, aabbot);
    }

    @Test
    public void findPersonsByFriendAge() {
        Query query = QueryUtils.createQueryForMethodWithArgs("findByFriendAge", 50);

        Stream<Person> result = template.find(query, Person.class);

        assertThat(result)
                .hasSize(2)
                .containsExactlyInAnyOrder(jean, ashley);
    }

    @Test
    public void findPersonsByFriendAgeNotEqual() {
        Query query = QueryUtils.createQueryForMethodWithArgs("findByFriendAgeIsNot", 50);

        Stream<Person> result = template.find(query, Person.class);

        assertThat(result)
                .hasSize(2)
                .containsExactlyInAnyOrder(beatrice, dave);
    }

    @Test
    public void findPersonsByFriendAgeGreaterThan() {
        Query query = QueryUtils.createQueryForMethodWithArgs("findByFriendAgeGreaterThan", 42);

        Stream<Person> result = template.find(query, Person.class);

        assertThat(result)
                .hasSize(3)
                .containsExactlyInAnyOrder(jean, ashley, dave);
    }

    @Test
    public void findPersonsByFriendAgeLessThanOrEqual() {
        Query query = QueryUtils.createQueryForMethodWithArgs("findByFriendAgeLessThanEqual", 54);

        Stream<Person> result = template.find(query, Person.class);

        assertThat(result)
                .hasSize(4)
                .containsExactlyInAnyOrder(jean, ashley, beatrice, dave);
    }

    @Test
    public void findPersonsByFriendAgeRange() {
        Query query = QueryUtils.createQueryForMethodWithArgs("findByFriendAgeBetween", 50, 54);

        Stream<Person> result = template.find(query, Person.class);

        assertThat(result)
                .hasSize(3)
                .containsExactlyInAnyOrder(jean, ashley, dave);
    }

    @Test
    public void findPersonsByAddressZipCode() {
        Query query = QueryUtils.createQueryForMethodWithArgs("findByAddressZipCode", "C0123");

        Stream<Person> result = template.find(query, Person.class);

        assertThat(result)
                .hasSize(1)
                .containsExactlyInAnyOrder(xylophone);
    }

    @Test
    public void findByAddressZipCodeContaining() {
        Query query = QueryUtils.createQueryForMethodWithArgs("findByAddressZipCodeContaining", "C012");

        Stream<Person> result = template.find(query, Person.class);

        assertThat(result)
                .hasSize(4)
                .containsExactlyInAnyOrder(zaipper, knowlen, xylophone, mitch);
    }
}<|MERGE_RESOLUTION|>--- conflicted
+++ resolved
@@ -190,13 +190,8 @@
     }
 
     @Test
-<<<<<<< HEAD
-    public void findAll_findsNothing() {
+    public void findAll_findNothing() {
         additionalAerospikeTestOperations.deleteAllAndVerify(Person.class);
-=======
-    public void findAll_findNothing() {
-        additionalAerospikeTestOperations.deleteAll(Person.class);
->>>>>>> bb020b6c
 
         Stream<Person> result = template.findAll(Person.class);
 
