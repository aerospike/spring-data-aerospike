--- conflicted
+++ resolved
@@ -75,12 +75,8 @@
 
         awaitTenSecondsUntil(() ->
                 assertThat(additionalAerospikeTestOperations.getIndexes(setName))
-<<<<<<< HEAD
                         .contains(Index.builder().name(INDEX_TEST_1).namespace(namespace).set(setName).bin("stringField")
                                 .indexType(IndexType.STRING).build())
-=======
-                        .contains(new Index(INDEX_TEST_1, namespace, setName, "stringField", IndexType.STRING, null))
->>>>>>> 2aded3aa
         );
     }
 
@@ -129,7 +125,12 @@
     }
 
     @Test
-<<<<<<< HEAD
+    public void deleteIndex_doesNotThrowExceptionIfIndexDoesNotExist() {
+        assertThatCode(() -> template.deleteIndex(IndexedDocument.class, "not-existing-index"))
+                .doesNotThrowAnyException();
+    }
+
+    @Test
     public void createIndex_createsIndexOnNestedList() {
         String setName = template.getSetName(IndexedDocument.class);
         template.createIndex(IndexedDocument.class, INDEX_TEST_1, "nestedList", IndexType.STRING, IndexCollectionType.LIST, CTX.listIndex(1));
@@ -186,8 +187,6 @@
     }
 
     @Test
-=======
->>>>>>> 2aded3aa
     public void deleteIndex_doesNotThrowExceptionIfIndexDoesNotExist() {
         assertThatCode(() -> template.deleteIndex(IndexedDocument.class, "not-existing-index"))
                 .doesNotThrowAnyException();
