package org.springframework.data.aerospike.core.reactive;

import com.aerospike.client.cdt.CTX;
import com.aerospike.client.query.IndexCollectionType;
import com.aerospike.client.query.IndexType;
import lombok.Value;
import org.junit.jupiter.api.BeforeEach;
import org.junit.jupiter.api.Test;
import org.springframework.data.aerospike.BaseReactiveIntegrationTests;
import org.springframework.data.aerospike.core.AerospikeTemplateIndexTests;
import org.springframework.data.aerospike.core.AutoIndexedDocumentAssert;
import org.springframework.data.aerospike.mapping.Document;
import org.springframework.data.aerospike.query.model.Index;
import reactor.core.publisher.Mono;

import java.util.Objects;
import java.util.concurrent.atomic.AtomicInteger;
import java.util.stream.IntStream;

<<<<<<< HEAD
import static org.assertj.core.api.Assertions.*;
=======
import static org.assertj.core.api.Assertions.assertThat;
import static org.assertj.core.api.Assertions.assertThatCode;
>>>>>>> 2aded3aa
import static org.springframework.data.aerospike.AwaitilityUtils.awaitTenSecondsUntil;

public class ReactiveAerospikeTemplateIndexTests extends BaseReactiveIntegrationTests {

    private static final String INDEX_TEST_1 = "index-test-77777";
    private static final String INDEX_TEST_2 = "index-test-88888";

    @Override
    @BeforeEach
    public void setUp() {
        additionalAerospikeTestOperations.dropIndexIfExists(IndexedDocument.class, INDEX_TEST_1);
        additionalAerospikeTestOperations.dropIndexIfExists(IndexedDocument.class, INDEX_TEST_2);
    }

    @Test
    public void createIndex_shouldNoThrowExceptionIfIndexAlreadyExists() {
        reactiveTemplate.createIndex(IndexedDocument.class, INDEX_TEST_1, "stringField", IndexType.STRING).block();

        assertThatCode(() -> reactiveTemplate.createIndex(IndexedDocument.class, INDEX_TEST_1, "stringField", IndexType.STRING)
                .block())
                .doesNotThrowAnyException();
    }

    @Test
    public void createIndex_createsIndexIfExecutedConcurrently() {
        AtomicInteger errorsCount = new AtomicInteger();

        IntStream.range(0, 5)
                .mapToObj(i -> reactiveTemplate.createIndex(IndexedDocument.class, INDEX_TEST_1, "stringField", IndexType.STRING)
                        .onErrorResume(throwable -> {
                            errorsCount.incrementAndGet();
                            return Mono.empty();
                        }))
                .forEach(Mono::block);

        assertThat(errorsCount.get()).isLessThanOrEqualTo(4);// depending on the timing all 5 requests can succeed on Aerospike Server

        assertThat(additionalAerospikeTestOperations.indexExists(INDEX_TEST_1)).isTrue();
    }

    @Test
    public void createIndex_createsIndex() {
        String setName = reactiveTemplate.getSetName(AerospikeTemplateIndexTests.IndexedDocument.class);
        reactiveTemplate.createIndex(AerospikeTemplateIndexTests.IndexedDocument.class, INDEX_TEST_1, "stringField", IndexType.STRING).block();

        awaitTenSecondsUntil(() ->
                assertThat(additionalAerospikeTestOperations.getIndexes(setName))
<<<<<<< HEAD
                        .contains(Index.builder().name(INDEX_TEST_1).namespace(namespace).set(setName).bin("stringField").indexType(IndexType.STRING).build())
=======
                        .contains(new Index(INDEX_TEST_1, namespace, setName, "stringField", IndexType.STRING, null))
>>>>>>> 2aded3aa
        );
    }

    @Test
    public void createIndex_createsListIndex() {
        String setName = reactiveTemplate.getSetName(AerospikeTemplateIndexTests.IndexedDocument.class);
        reactiveTemplate.createIndex(AerospikeTemplateIndexTests.IndexedDocument.class, INDEX_TEST_1, "listField", IndexType.STRING, IndexCollectionType.LIST).block();

        awaitTenSecondsUntil(() ->
                assertThat(additionalAerospikeTestOperations.getIndexes(setName))
                        .contains(Index.builder().name(INDEX_TEST_1).namespace(namespace).set(setName).bin("listField")
                                .indexType(IndexType.STRING).indexCollectionType(IndexCollectionType.LIST).build())
        );
    }

    @Test
    public void createIndex_createsMapIndex() {
        reactiveTemplate.createIndex(AerospikeTemplateIndexTests.IndexedDocument.class, INDEX_TEST_1, "mapField", IndexType.STRING, IndexCollectionType.MAPKEYS).block();
        reactiveTemplate.createIndex(AerospikeTemplateIndexTests.IndexedDocument.class, INDEX_TEST_2, "mapField", IndexType.STRING, IndexCollectionType.MAPVALUES).block();

        awaitTenSecondsUntil(() -> {
            assertThat(additionalAerospikeTestOperations.indexExists(INDEX_TEST_1)).isTrue();
            assertThat(additionalAerospikeTestOperations.indexExists(INDEX_TEST_2)).isTrue();
        });
    }

    @Test
    public void createIndex_createsIndexForDifferentTypes() {
        reactiveTemplate.createIndex(AerospikeTemplateIndexTests.IndexedDocument.class, INDEX_TEST_1, "mapField", IndexType.STRING).block();
        reactiveTemplate.createIndex(AerospikeTemplateIndexTests.IndexedDocument.class, INDEX_TEST_2, "mapField", IndexType.NUMERIC).block();

        awaitTenSecondsUntil(() -> {
            assertThat(additionalAerospikeTestOperations.indexExists(INDEX_TEST_1)).isTrue();
            assertThat(additionalAerospikeTestOperations.indexExists(INDEX_TEST_2)).isTrue();
        });
    }

<<<<<<< HEAD
    @Test
    public void createIndex_createsIndexOnNestedList() {
        String setName = reactiveTemplate.getSetName(AerospikeTemplateIndexTests.IndexedDocument.class);
        reactiveTemplate.createIndex(
                AerospikeTemplateIndexTests.IndexedDocument.class, INDEX_TEST_1, "nestedList",
                IndexType.STRING, IndexCollectionType.LIST, CTX.listIndex(1)).block();

        awaitTenSecondsUntil(() -> {
                    CTX ctx = Objects.requireNonNull(additionalAerospikeTestOperations.getIndexes(setName).stream()
                            .filter(o -> o.getName().equals(INDEX_TEST_1))
                            .findFirst().orElse(null)).getCTX()[0];

                    assertThat(ctx.id).isEqualTo(CTX.listIndex(1).id);
                    assertThat(ctx.value.toLong()).isEqualTo(CTX.listIndex(1).value.toLong());
                }
        );
    }

=======
>>>>>>> 2aded3aa
    @Test
    public void deleteIndex_doesNotThrowExceptionIfIndexDoesNotExist() {
        assertThatCode(() -> reactiveTemplate.deleteIndex(IndexedDocument.class, "not-existing-index")
                .block())
                .doesNotThrowAnyException();
    }

    @Test
    public void deleteIndex_deletesExistingIndex() {
        reactiveTemplate.createIndex(IndexedDocument.class, INDEX_TEST_1, "stringField", IndexType.STRING).block();

        reactiveTemplate.deleteIndex(IndexedDocument.class, INDEX_TEST_1).block();

        assertThat(additionalAerospikeTestOperations.indexExists(INDEX_TEST_1)).isFalse();
    }

    @Test
    void indexedAnnotation_createsIndexes() {
        AutoIndexedDocumentAssert.assertIndexesCreated(additionalAerospikeTestOperations, namespace);
    }

    @Value
    @Document
    public static class IndexedDocument {
        String stringField;
        int intField;
    }
}<|MERGE_RESOLUTION|>--- conflicted
+++ resolved
@@ -17,12 +17,8 @@
 import java.util.concurrent.atomic.AtomicInteger;
 import java.util.stream.IntStream;
 
-<<<<<<< HEAD
-import static org.assertj.core.api.Assertions.*;
-=======
 import static org.assertj.core.api.Assertions.assertThat;
 import static org.assertj.core.api.Assertions.assertThatCode;
->>>>>>> 2aded3aa
 import static org.springframework.data.aerospike.AwaitilityUtils.awaitTenSecondsUntil;
 
 public class ReactiveAerospikeTemplateIndexTests extends BaseReactiveIntegrationTests {
@@ -70,11 +66,7 @@
 
         awaitTenSecondsUntil(() ->
                 assertThat(additionalAerospikeTestOperations.getIndexes(setName))
-<<<<<<< HEAD
                         .contains(Index.builder().name(INDEX_TEST_1).namespace(namespace).set(setName).bin("stringField").indexType(IndexType.STRING).build())
-=======
-                        .contains(new Index(INDEX_TEST_1, namespace, setName, "stringField", IndexType.STRING, null))
->>>>>>> 2aded3aa
         );
     }
 
@@ -112,7 +104,6 @@
         });
     }
 
-<<<<<<< HEAD
     @Test
     public void createIndex_createsIndexOnNestedList() {
         String setName = reactiveTemplate.getSetName(AerospikeTemplateIndexTests.IndexedDocument.class);
@@ -131,8 +122,6 @@
         );
     }
 
-=======
->>>>>>> 2aded3aa
     @Test
     public void deleteIndex_doesNotThrowExceptionIfIndexDoesNotExist() {
         assertThatCode(() -> reactiveTemplate.deleteIndex(IndexedDocument.class, "not-existing-index")
