--- conflicted
+++ resolved
@@ -258,27 +258,16 @@
     }
 
     @Test
-<<<<<<< HEAD
-    void findAllByIds_paginatedQuery_originalOrder_withOffset() {
-        List<String> ids = allPersons.stream().map(Person::getId).toList();
-        assertThat(allPersons.indexOf(oliver)).isEqualTo(2);
-        assertThat(allPersons.indexOf(alicia)).isEqualTo(3);
-=======
     void findAllByIds_paginatedQuery_withOffset_originalOrder_unsorted() {
         List<String> ids = allPersons.stream().map(Person::getId).toList();
         assertThat(ids.size()).isEqualTo(11);
         assertThat(ids.indexOf(oliver.getId())).isEqualTo(2);
         assertThat(ids.indexOf(alicia.getId())).isEqualTo(3);
->>>>>>> 661b7cd4
 
         // Paginated queries with offset and no sorting (i.e. original order in ids collection)
         // are only allowed for purely id queries
         Page<Person> result1 = repository.findAllById(ids, PageRequest.of(1, 2));
-<<<<<<< HEAD
-        assertThat(result1.getTotalPages()).isEqualTo(6);
-=======
         assertThat(result1.getTotalPages()).isEqualTo(6); // Overall ids quantity is 11
->>>>>>> 661b7cd4
         Iterator<Person> iterator = result1.iterator();
         assertThat(iterator.next()).isEqualTo(oliver);
         assertThat(iterator.next()).isEqualTo(alicia);
@@ -286,8 +275,6 @@
     }
 
     @Test
-<<<<<<< HEAD
-=======
     void findAllByIds_sorted() {
         List<String> ids = allPersons.stream().map(Person::getId).toList();
         List<Person> result = repository.findAllById(ids, Sort.by(Sort.Direction.DESC, "firstName"));
@@ -300,7 +287,6 @@
     }
 
     @Test
->>>>>>> 661b7cd4
     void findAllByIds_AND_simpleProperty() {
         QueryParam ids1 = of(List.of(dave.getId(), boyd.getId()));
         QueryParam name1 = of(dave.getFirstName());
@@ -314,11 +300,7 @@
     }
 
     @Test
-<<<<<<< HEAD
-    void findAllByIds_AND_simpleProperty_Paginated() {
-=======
     void findAllByIds_AND_simpleProperty_paginated() {
->>>>>>> 661b7cd4
         QueryParam ids = of(List.of(dave.getId(), boyd.getId()));
         QueryParam names = of(List.of(dave.getFirstName(), boyd.getFirstName()));
         Slice<Person> persons1 = repository.findAllByIdAndFirstNameIn(ids, names, Pageable.ofSize(1));
@@ -335,8 +317,6 @@
         assertThat(persons3.getSize()).isEqualTo(1);
         assertThat(persons3.getContent()).containsOnly(dave); // it is the second result out of the given two
         assertThat(persons3.hasNext()).isFalse();
-<<<<<<< HEAD
-=======
 
         QueryParam idsAll = of(allPersons.stream().map(Person::getId).toList());
         QueryParam namesAll = of(allPersons.stream().map(Person::getFirstName).toList());
@@ -355,7 +335,6 @@
 
         List<Person> persons2 = repository.findAllByIdAndFirstNameIn(ids, names, Sort.by(Sort.Direction.ASC, "firstName"));
         assertThat(persons2.get(0)).isEqualTo(boyd);
->>>>>>> 661b7cd4
     }
 
     @Test
