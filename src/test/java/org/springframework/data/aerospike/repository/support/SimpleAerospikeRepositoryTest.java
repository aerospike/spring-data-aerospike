--- conflicted
+++ resolved
@@ -159,14 +159,9 @@
 	@Test
 	public void testDeleteAll() {
 		aerospikeRepository.deleteAll();
-<<<<<<< HEAD
 		try {
 			Thread.sleep(1000);
 		} catch (InterruptedException e) {}
-=======
-
-		verify(operations).delete(Person.class);
->>>>>>> 4658bab9
 	}
 
 	@Test
