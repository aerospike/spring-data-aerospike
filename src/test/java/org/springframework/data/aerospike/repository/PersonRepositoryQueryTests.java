--- conflicted
+++ resolved
@@ -43,6 +43,7 @@
     @BeforeAll
     public void beforeAll() {
         additionalAerospikeTestOperations.deleteAll(Person.class);
+
         repository.saveAll(all);
     }
 
@@ -228,6 +229,24 @@
     }
 
     @Test
+    public void findsPersonsSomeFieldsByLastnameProjection() {
+        List<PersonSomeFields> result = repository.findPersonSomeFieldsByLastName("Beauford");
+
+        assertThat(result)
+                .hasSize(1)
+                .containsOnly(carter.toPersonSomeFields());
+    }
+
+    @Test
+    public void findsDynamicTypeByLastnameDynamicProjection() {
+        List<PersonSomeFields> result = repository.findByLastName("Beauford", PersonSomeFields.class);
+
+        assertThat(result)
+                .hasSize(1)
+                .containsOnly(carter.toPersonSomeFields());
+    }
+
+    @Test
     public void findPersonsByFriendAge() {
         oliver.setFriend(alicia);
         repository.save(oliver);
@@ -238,24 +257,9 @@
 
         List<Person> result = repository.findByFriendAge(42);
 
-<<<<<<< HEAD
-            assertThat(result)
-                    .hasSize(1)
-                    .extracting(Person::getFirstName)
-                    .containsExactly(carter.getFirstName());
-        } finally {
-            carter.setFriend(null); // temporarily until bringing friend id is fixed
-            repository.save(carter);
-            dave.setFriend(null);
-            repository.save(dave);
-            oliver.setFriend(null);
-            repository.save(oliver);
-        }
-=======
         assertThat(result)
                 .hasSize(1)
                 .containsExactly(carter);
->>>>>>> 4e4cd962
     }
 
     @Test
@@ -290,27 +294,9 @@
 
         List<Person> result = repository.findByFriendAgeGreaterThan(42);
 
-<<<<<<< HEAD
-        try {
-            assertThat(result)
-                    .hasSize(2)
-                    .extracting(Person::getFirstName)
-                    .containsExactlyInAnyOrder(alicia.getFirstName(), leroi.getFirstName());
-        } finally {
-            carter.setFriend(null); // temporarily until bringing friend id is fixed
-            repository.save(carter);
-            dave.setFriend(null);
-            repository.save(dave);
-            alicia.setFriend(null);
-            repository.save(alicia);
-            leroi.setFriend(null);
-            repository.save(leroi);
-        }
-=======
         assertThat(result)
             .hasSize(2)
             .containsExactlyInAnyOrder(alicia, leroi);
->>>>>>> 4e4cd962
     }
 
     @Test
@@ -326,44 +312,9 @@
 
         List<Person> result = repository.findByFriendAgeGreaterThanEqual(42);
 
-<<<<<<< HEAD
-            assertThat(result)
-                    .hasSize(3)
-                    .extracting(Person::getFirstName)
-                    .containsExactlyInAnyOrder(carter.getFirstName(), alicia.getFirstName(), leroi.getFirstName());
-        } finally {
-            carter.setFriend(null);
-            repository.save(carter);
-            dave.setFriend(null);
-            repository.save(dave);
-            alicia.setFriend(null);
-            repository.save(alicia);
-            leroi.setFriend(null);
-            repository.save(leroi);
-        }
-=======
         assertThat(result)
                 .hasSize(3)
                 .containsExactlyInAnyOrder(carter, alicia, leroi);
->>>>>>> 4e4cd962
-    }
-
-    @Test
-    public void findsPersonsSomeFieldsByLastnameProjection() {
-        List<PersonSomeFields> result = repository.findPersonSomeFieldsByLastName("Beauford");
-
-        assertThat(result)
-                .hasSize(1)
-                .containsOnly(carter.toPersonSomeFields());
-    }
-
-    @Test
-    public void findsDynamicTypeByLastnameDynamicProjection() {
-        List<PersonSomeFields> result = repository.findByLastName("Beauford", PersonSomeFields.class);
-
-        assertThat(result)
-                .hasSize(1)
-                .containsOnly(carter.toPersonSomeFields());
     }
 
     @Test
@@ -577,22 +528,9 @@
 
         List<Person> result = repository.findByFriendFirstNameStartsWith("D");
 
-<<<<<<< HEAD
-            assertThat(result)
-                    .hasSize(1)
-                    .extracting(Person::getFirstName)
-                    .containsExactly(carter.getFirstName());
-        } finally {
-            carter.setFriend(null);   // temporarily until bringing friend id is fixed
-            repository.save(carter);
-            dave.setFriend(null);
-            repository.save(dave);
-        }
-=======
         assertThat(result)
                 .hasSize(1)
                 .containsExactly(carter);
->>>>>>> 4e4cd962
     }
 
     @Test
@@ -626,15 +564,7 @@
     }
 
     @Test
-<<<<<<< HEAD
-    public void findsFriendInAgeRangeCorrectly() {
-        carter.setFriend(dave);
-        repository.save(carter);
-        dave.setFriend(oliver);
-        repository.save(dave);
-=======
     public void findPersonsByFriendsInAgeRangeCorrectly() {
->>>>>>> 4e4cd962
         oliver.setFriend(alicia);
         repository.save(oliver);
         dave.setFriend(oliver);
@@ -644,24 +574,9 @@
 
         List<Person> result = repository.findByFriendAgeBetween(40, 45);
 
-<<<<<<< HEAD
-            assertThat(result)
-                    .hasSize(1)
-                    .extracting(Person::getFirstName)
-                    .containsExactly(carter.getFirstName());
-        } finally {
-            carter.setFriend(null);  // temporarily until bringing friend id is fixed
-            repository.save(carter);
-            dave.setFriend(null);
-            repository.save(dave);
-            oliver.setFriend(null);
-            repository.save(oliver);
-        }
-=======
         assertThat(result)
                 .hasSize(1)
                 .containsExactly(carter);
->>>>>>> 4e4cd962
     }
 
     // TODO: there is a ticket for that, FMWK-53
