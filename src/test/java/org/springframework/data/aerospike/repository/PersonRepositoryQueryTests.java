--- conflicted
+++ resolved
@@ -1333,7 +1333,6 @@
         assertThat(result).doesNotContain(carter);
 
         // creating a condition "id equals Carter's id"
-<<<<<<< HEAD
         Qualifier keyEqCartersId = Qualifier.forId(carter.getId());
         result = repository.findUsingQuery(new Query(keyEqCartersId));
         assertThat(result).containsOnly(carter);
@@ -1341,26 +1340,12 @@
         // creating a condition "id equals Boyd's id"
         Qualifier keyEqBoydsId = Qualifier.forId(boyd.getId());
         result = repository.findUsingQuery(new Query(keyEqBoydsId));
-=======
-        Qualifier keyEqCartersId = Qualifier.idEquals(carter.getId());
-        result = repository.findByQualifier(keyEqCartersId);
-        assertThat(result).containsOnly(carter);
-
-        // creating a condition "id equals Boyd's id"
-        Qualifier keyEqBoydsId = Qualifier.idEquals(boyd.getId());
-        result = repository.findByQualifier(keyEqBoydsId);
->>>>>>> 7ae637f9
         assertThat(result).containsOnly(boyd);
 
         // analogous to {@link SimpleAerospikeRepository#findAllById(Iterable)}
         // creating a condition "id equals Carter's id OR Boyd's id"
-<<<<<<< HEAD
         Qualifier keyEqMultipleIds = Qualifier.forIds(carter.getId(), boyd.getId());
         result = repository.findUsingQuery(new Query(keyEqMultipleIds));
-=======
-        Qualifier keyEqMultipleIds = Qualifier.idIn(carter.getId(), boyd.getId());
-        result = repository.findByQualifier(keyEqMultipleIds);
->>>>>>> 7ae637f9
         assertThat(result).containsOnly(carter, boyd);
 
         // metadata and id qualifiers combined with AND
