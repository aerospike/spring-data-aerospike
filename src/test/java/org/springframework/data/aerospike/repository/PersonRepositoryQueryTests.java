package org.springframework.data.aerospike.repository;

import org.junit.jupiter.api.AfterAll;
import org.junit.jupiter.api.BeforeAll;
import org.junit.jupiter.api.Test;
import org.junit.jupiter.api.TestInstance;
import org.springframework.beans.factory.annotation.Autowired;
import org.springframework.data.aerospike.BaseBlockingIntegrationTests;
import org.springframework.data.aerospike.repository.query.CriteriaDefinition;
import org.springframework.data.aerospike.sample.Address;
import org.springframework.data.aerospike.sample.Person;
import org.springframework.data.aerospike.sample.PersonRepository;
import org.springframework.data.aerospike.sample.PersonSomeFields;
import org.springframework.data.domain.Page;
import org.springframework.data.domain.PageRequest;
import org.springframework.data.domain.Slice;
import org.springframework.data.domain.Sort;

import java.util.Arrays;
import java.util.Collections;
import java.util.List;
import java.util.Optional;
import java.util.Set;
import java.util.stream.Collectors;
import java.util.stream.IntStream;
import java.util.stream.Stream;

import static org.assertj.core.api.Assertions.assertThat;
import static org.assertj.core.api.Assertions.assertThatThrownBy;
import static org.springframework.data.aerospike.repository.PersonTestData.*;

@TestInstance(TestInstance.Lifecycle.PER_CLASS)
public class PersonRepositoryQueryTests extends BaseBlockingIntegrationTests {

    @Autowired
    PersonRepository<Person> repository;

    @AfterAll
    public void afterAll() {
        additionalAerospikeTestOperations.deleteAllAndVerify(Person.class);
    }

    @BeforeAll
    public void beforeAll() {
<<<<<<< HEAD
        additionalAerospikeTestOperations.deleteAllAndVerify(Person.class);
=======
        additionalAerospikeTestOperations.deleteAll(Person.class);

>>>>>>> bb020b6c
        repository.saveAll(all);
    }

    @Test
    void findByListContainingString_forExistingResult() {
        assertThat(repository.findByStringsContaining("str1")).containsOnly(dave, donny);
        assertThat(repository.findByStringsContaining("str2")).containsOnly(dave, donny);
        assertThat(repository.findByStringsContaining("str3")).containsOnly(donny);
    }

    @Test
    void findByListContainingString_forEmptyResult() {
        List<Person> persons = repository.findByStringsContaining("str5");

        assertThat(persons).isEmpty();
    }

    @Test
    void findByListContainingInteger_forExistingResult() {
        assertThat(repository.findByIntsContaining(550)).containsOnly(leroi2, alicia);
        assertThat(repository.findByIntsContaining(990)).containsOnly(leroi2, alicia);
        assertThat(repository.findByIntsContaining(600)).containsOnly(alicia);
    }

    @Test
    void findByListContainingInteger_forEmptyResult() {
        List<Person> persons = repository.findByIntsContaining(7777);

        assertThat(persons).isEmpty();
    }

    @Test
    void findByListValueGreaterThan() {
        List<Person> persons = repository.findByIntsGreaterThan(549);

        assertThat(persons).containsOnly(leroi2, alicia);
    }

    @Test
    void findByListValueLessThanOrEqual() {
        List<Person> persons = repository.findByIntsLessThanEqual(500);

        assertThat(persons).containsOnly(leroi2);
    }

    @Test
    void findByListValueInRange () {
        List<Person> persons = repository.findByIntsBetween(500, 600);

        assertThat(persons).containsExactlyInAnyOrder(leroi2, alicia);
    }

    @Test
    void findByListValueInRangeLong () {
        List<Person> persons = repository.findByIntsBetween(Integer.MIN_VALUE, Long.MAX_VALUE);

        assertThat(persons).containsExactlyInAnyOrder(leroi2, alicia);
    }

    @Test
    void findByMapKeysContaining() {
        assertThat(stefan.getStringMap().containsKey("key1")).isTrue();
        assertThat(boyd.getStringMap().containsKey("key1")).isTrue();

        List<Person> persons = repository.findByStringMapContaining("key1", CriteriaDefinition.AerospikeMapCriteria.KEY);

        assertThat(persons).contains(stefan, boyd);
    }

    @Test
    void findByMapValuesContaining() {
        assertThat(stefan.getStringMap().containsValue("val1")).isTrue();
        assertThat(boyd.getStringMap().containsValue("val1")).isTrue();

        List<Person> persons = repository.findByStringMapContaining("val1", CriteriaDefinition.AerospikeMapCriteria.VALUE);

        assertThat(persons).contains(stefan, boyd);
    }

    @Test
    void findByMapKeyValueEquals() {
        assertThat(stefan.getStringMap().containsKey("key1")).isTrue();
        assertThat(stefan.getStringMap().containsValue("val1")).isTrue();
        assertThat(boyd.getStringMap().containsKey("key1")).isTrue();
        assertThat(boyd.getStringMap().containsValue("val1")).isTrue();

        List<Person> persons = repository.findByStringMapEquals("key1", "val1");

        assertThat(persons).contains(stefan, boyd);
    }

    @Test
    void findByMapKeyValueNotEquals() {
        assertThat(leroi.getIntMap().containsKey("key1")).isTrue();
        assertThat(! leroi.getIntMap().containsValue(22)).isTrue();

        List<Person> persons = repository.findByIntMapIsNot("key1", 22);

        assertThat(persons).contains(leroi);
    }

    @Test
    void findByMapKeyValueContains() {
        assertThat(stefan.getStringMap().containsKey("key1")).isTrue();
        assertThat(stefan.getStringMap().containsValue("val1")).isTrue();
        assertThat(boyd.getStringMap().containsKey("key1")).isTrue();
        assertThat(boyd.getStringMap().containsValue("val1")).isTrue();

        List<Person> persons = repository.findByStringMapContaining("key1", "al");

        assertThat(persons).contains(stefan, boyd);
    }

    @Test
    void findByMapKeyValueStartsWith() {
        assertThat(stefan.getStringMap().containsKey("key1")).isTrue();
        assertThat(stefan.getStringMap().containsValue("val1")).isTrue();
        assertThat(boyd.getStringMap().containsKey("key1")).isTrue();
        assertThat(boyd.getStringMap().containsValue("val1")).isTrue();

        List<Person> persons = repository.findByStringMapStartsWith("key1", "val");

        assertThat(persons).contains(stefan, boyd);
    }

    @Test
    void findByMapKeyValueGreaterThan() {
        assertThat(leroi.getIntMap().containsKey("key2")).isTrue();
        assertThat(leroi.getIntMap().get("key2") > 0).isTrue();

        List<Person> persons = repository.findByIntMapGreaterThan("key2", 0);

        assertThat(persons).contains(leroi);
    }

    @Test
    void findByMapKeyValueBetween() {
        assertThat(leroi.getIntMap().containsKey("key1")).isTrue();
        assertThat(leroi.getIntMap().containsKey("key2")).isTrue();
        assertThat(leroi.getIntMap().get("key1") >= 0).isTrue();
        assertThat(leroi.getIntMap().get("key2") >= 0).isTrue();

        List<Person> persons = repository.findByIntMapBetween("key2", 0, 1);

        assertThat(persons).contains(leroi);
    }

    @Test
    void findByAddressZipCodeContaining() {
        carter.setAddress(new Address("Foo Street 2", "C0124", "C0123"));
        repository.save(carter);
        dave.setAddress(new Address("Foo Street 1", "C0123", "Bar"));
        repository.save(dave);
        boyd.setAddress(new Address(null, null, null));
        repository.save(boyd);

        List<Person> persons = repository.findByAddressZipCodeContaining("C0");

        assertThat(persons).containsExactlyInAnyOrder(carter, dave);
    }

    @Test
    public void findPersonById() {
        Optional<Person> person = repository.findById(dave.getId());

        assertThat(person).hasValueSatisfying(actual -> {
            assertThat(actual).isInstanceOf(Person.class);
            assertThat(actual).isEqualTo(dave);
        });
    }

    @Test
    public void findAllMusicians() {
        List<Person> result = (List<Person>) repository.findAll();

        assertThat(result)
                .containsExactlyInAnyOrderElementsOf(all);
    }

    @Test
    public void findAllWithGivenIds() {
        List<Person> result = (List<Person>) repository.findAllById(Arrays.asList(dave.getId(), boyd.getId()));

        assertThat(result)
                .hasSize(2)
                .contains(dave)
                .doesNotContain(oliver, carter, stefan, leroi, alicia);
    }

    @Test
    public void findPersonsByLastname() {
        List<Person> result = repository.findByLastName("Beauford");

        assertThat(result)
                .hasSize(1)
                .containsOnly(carter);
    }

    @Test
    public void findPersonsSomeFieldsByLastnameProjection() {
        List<PersonSomeFields> result = repository.findPersonSomeFieldsByLastName("Beauford");

        assertThat(result)
                .hasSize(1)
                .containsOnly(carter.toPersonSomeFields());
    }

    @Test
    public void findDynamicTypeByLastnameDynamicProjection() {
        List<PersonSomeFields> result = repository.findByLastName("Beauford", PersonSomeFields.class);

        assertThat(result)
                .hasSize(1)
                .containsOnly(carter.toPersonSomeFields());
    }

    @Test
    public void findPersonsByFriendAge() {
        oliver.setFriend(alicia);
        repository.save(oliver);
        dave.setFriend(oliver);
        repository.save(dave);
        carter.setFriend(dave);
        repository.save(carter);

        List<Person> result = repository.findByFriendAge(42);

        assertThat(result)
                .hasSize(1)
                .containsExactly(carter);

        setFriendsToNull(oliver, dave, carter);
    }

    private void setFriendsToNull(Person... persons) {
        for (Person person : persons) {
            person.setFriend(null);
            repository.save(person);
        }
    }

    @Test
    public void findPersonsByFriendAgeNotEqual() {
        oliver.setFriend(alicia);
        repository.save(oliver);
        dave.setFriend(oliver);
        repository.save(dave);
        carter.setFriend(dave);
        repository.save(carter);

        List<Person> result = repository.findByFriendAgeIsNot(42);

        assertThat(result)
                .hasSize(2)
                .containsExactlyInAnyOrder(dave, oliver);

        setFriendsToNull(oliver, dave, carter);
    }

    @Test
    public void findPersonsByAddressZipCode() {
        carter.setAddress(new Address("Foo Street 2", "C0124", "C0123"));
        repository.save(carter);
        dave.setAddress(new Address("Foo Street 1", "C0123", "Bar"));
        repository.save(dave);
        boyd.setAddress(new Address(null, null, null));
        repository.save(boyd);

        List<Person> result = repository.findByAddressZipCode("C0123");

        assertThat(result)
                .hasSize(1)
                .containsExactly(dave);
    }

    @Test
    public void findPersonsByFriendAgeGreaterThan() {
        alicia.setFriend(boyd);
        repository.save(alicia);
        dave.setFriend(oliver);
        repository.save(dave);
        carter.setFriend(dave);
        repository.save(carter);
        leroi.setFriend(carter);
        repository.save(leroi);

        assertThat(alicia.getFriend().getAge()).isGreaterThan(42);
        assertThat(leroi.getFriend().getAge()).isGreaterThan(42);

        List<Person> result = repository.findByFriendAgeGreaterThan(42);

        assertThat(result)
            .hasSize(2)
            .containsExactlyInAnyOrder(alicia, leroi);

        setFriendsToNull(alicia, dave, carter, leroi);
    }

    @Test
    public void findPersonsByFriendAgeLessThanOrEqual() {
        alicia.setFriend(boyd);
        repository.save(alicia);
        dave.setFriend(oliver);
        repository.save(dave);
        carter.setFriend(dave);
        repository.save(carter);
        leroi.setFriend(carter);
        repository.save(leroi);

        List<Person> result = repository.findByFriendAgeLessThanEqual(42);

        assertThat(result)
                .hasSize(2)
                .containsExactlyInAnyOrder(dave, carter);

        setFriendsToNull(alicia, dave, carter, leroi);
    }

    @Test
    public void findAll_doesNotFindDeletedPersonByEntity() {
        try {
            repository.delete(dave);

            List<Person> result = (List<Person>) repository.findAll();

            assertThat(result)
                    .doesNotContain(dave)
                    .hasSize(all.size() - 1);
        } finally {
            repository.save(dave);
        }
    }

    @Test
    public void findAll_doesNotFindDeletedPersonById() {
        try {
            repository.deleteById(dave.getId());

            List<Person> result = (List<Person>) repository.findAll();

            assertThat(result)
                    .doesNotContain(dave)
                    .hasSize(all.size() - 1);
        } finally {
            repository.save(dave);
        }
    }

    @Test
    public void findPersonsByFirstname() {
        List<Person> result = repository.findByFirstName("Leroi");

        assertThat(result).hasSize(2).containsOnly(leroi, leroi2);
    }

    @Test
    public void findByLastnameNot_forExistingResult() {
        Stream<Person> result = repository.findByLastNameNot("Moore");

        assertThat(result)
                .doesNotContain(leroi, leroi2)
                .contains(dave, donny, oliver, carter, boyd, stefan, alicia);
    }

    @Test
    public void findByFirstnameNotIn_forEmptyResult() {
        Set<String> allFirstNames = all.stream().map(Person::getFirstName).collect(Collectors.toSet());
//		Stream<Person> result = repository.findByFirstnameNotIn(allFirstNames);
        assertThatThrownBy(() -> repository.findByFirstNameNotIn(allFirstNames))
                .isInstanceOf(IllegalArgumentException.class)
                .hasMessage("Unsupported keyword!");

//		assertThat(result).isEmpty();
    }

    @Test
    public void findByFirstnameNotIn_forExistingResult() {
//		Stream<Person> result = repository.findByFirstnameNotIn(Collections.singleton("Alicia"));
        assertThatThrownBy(() -> repository.findByFirstNameNotIn(Collections.singleton("Alicia")))
                .isInstanceOf(IllegalArgumentException.class)
                .hasMessage("Unsupported keyword!");

//		assertThat(result).contains(dave, donny, oliver, carter, boyd, stefan, leroi, leroi2);
    }

    @Test
    public void findByFirstnameIn_forEmptyResult() {
        Stream<Person> result = repository.findByFirstNameIn(Arrays.asList("Anastasiia", "Daniil"));

        assertThat(result).isEmpty();
    }

    @Test
    public void findByFirstnameIn_forExistingResult() {
        Stream<Person> result = repository.findByFirstNameIn(Arrays.asList("Alicia", "Stefan"));

        assertThat(result).contains(alicia, stefan);
    }

    @Test
    public void countByLastName_forExistingResult() {
        assertThatThrownBy(() -> repository.countByLastName("Leroi"))
                .isInstanceOf(UnsupportedOperationException.class)
                .hasMessage("Query method Person.countByLastName not supported.");

//		assertThat(result).isEqualTo(2);
    }

    @Test
    public void countByLastName_forEmptyResult() {
        assertThatThrownBy(() -> repository.countByLastName("Smirnova"))
                .isInstanceOf(UnsupportedOperationException.class)
                .hasMessage("Query method Person.countByLastName not supported.");

//		assertThat(result).isEqualTo(0);
    }

    @Test
    public void findByAgeGreaterThan_forExistingResult() {
        Slice<Person> slice = repository.findByAgeGreaterThan(40, PageRequest.of(0, 10));

        assertThat(slice.hasContent()).isTrue();
        assertThat(slice.hasNext()).isFalse();
        assertThat(slice.getContent()).hasSize(4).contains(dave, carter, boyd, leroi);
    }

    @Test
    public void findPersonsSomeFieldsByAgeGreaterThan_forExistingResultProjection() {
        Slice<PersonSomeFields> slice = repository.findPersonSomeFieldsByAgeGreaterThan(40, PageRequest.of(0, 10));

        assertThat(slice.hasContent()).isTrue();
        assertThat(slice.hasNext()).isFalse();
        assertThat(slice.getContent()).hasSize(4).contains(dave.toPersonSomeFields(),
                carter.toPersonSomeFields(), boyd.toPersonSomeFields(), leroi.toPersonSomeFields());
    }

    @Test
    public void findByAgeGreaterThan_respectsLimit() {
        Slice<Person> slice = repository.findByAgeGreaterThan(40, PageRequest.of(0, 1));

        assertThat(slice.hasContent()).isTrue();
        assertThat(slice.hasNext()).isFalse();//TODO: not implemented yet. should be true instead
        assertThat(slice.getContent()).containsAnyOf(dave, carter, boyd, leroi).hasSize(1);
    }

    @Test
    public void findByAgeGreaterThan_respectsLimitAndOffsetAndSort() {
        List<Person> result = IntStream.range(0, 4)
                .mapToObj(index -> repository.findByAgeGreaterThan(40, PageRequest.of(index, 1, Sort.by("age"))))
                .flatMap(slice -> slice.getContent().stream())
                .collect(Collectors.toList());

        assertThat(result)
                .hasSize(4)
                .containsSequence(leroi, dave, boyd, carter);
    }

    @Test
    public void findByAgeGreaterThan_returnsValidValuesForNextAndPrev() {
        Slice<Person> first = repository.findByAgeGreaterThan(40, PageRequest.of(0, 1, Sort.by("age")));

        assertThat(first.hasContent()).isTrue();
        assertThat(first.getNumberOfElements()).isEqualTo(1);
        assertThat(first.hasNext()).isFalse();//TODO: not implemented yet. should be true instead
        assertThat(first.isFirst()).isTrue();

        Slice<Person> last = repository.findByAgeGreaterThan(40, PageRequest.of(3, 1, Sort.by("age")));

        assertThat(last.hasContent()).isTrue();
        assertThat(last.getNumberOfElements()).isEqualTo(1);
        assertThat(last.hasNext()).isFalse();
        assertThat(last.isLast()).isTrue();
    }

    @Test
    public void findByAgeGreaterThan_forEmptyResult() {
        Slice<Person> slice = repository.findByAgeGreaterThan(100, PageRequest.of(0, 10));

        assertThat(slice.hasContent()).isFalse();
        assertThat(slice.hasNext()).isFalse();
        assertThat(slice.getContent()).isEmpty();
    }

    @Test
    public void findByLastNameStartsWithOrderByAgeAsc_respectsLimitAndOffset() {
        Page<Person> first = repository.findByLastNameStartsWithOrderByAgeAsc("Moo", PageRequest.of(0, 1));

        assertThat(first.getNumberOfElements()).isEqualTo(1);
        assertThat(first.getTotalPages()).isEqualTo(2);
        assertThat(first.get()).hasSize(1).containsOnly(leroi2);

        Page<Person> last = repository.findByLastNameStartsWithOrderByAgeAsc("Moo", first.nextPageable());

        assertThat(last.getTotalPages()).isEqualTo(2);
        assertThat(last.getNumberOfElements()).isEqualTo(1);
        assertThat(last.get()).hasSize(1).containsAnyOf(leroi);

        Page<Person> all = repository.findByLastNameStartsWithOrderByAgeAsc("Moo", PageRequest.of(0, 5));

        assertThat(all.getTotalPages()).isEqualTo(1);
        assertThat(all.getNumberOfElements()).isEqualTo(2);
        assertThat(all.get()).hasSize(2).containsOnly(leroi, leroi2);
    }

    @Test
    public void findPersonsByFirstnameAndByAge() {
        List<Person> result = repository.findByFirstNameAndAge("Leroi", 25);
        assertThat(result).containsOnly(leroi2);

        result = repository.findByFirstNameAndAge("Leroi", 41);
        assertThat(result).containsOnly(leroi);
    }

    @Test
    public void findPersonsByFirstnameStartsWith() {
        List<Person> result = repository.findByFirstNameStartsWith("D");

        assertThat(result).containsOnly(dave, donny);
    }

    @Test
    public void findPersonsByFriendFirstnameStartsWith() {
        dave.setFriend(oliver);
        repository.save(dave);
        carter.setFriend(dave);
        repository.save(carter);

        List<Person> result = repository.findByFriendFirstNameStartsWith("D");

        assertThat(result)
                .hasSize(1)
                .containsExactly(carter);

        setFriendsToNull(dave, carter);
    }

    @Test
    public void findPagedPersons() {
        Page<Person> result = repository.findAll(PageRequest.of(1, 2, Sort.Direction.ASC, "lastname", "firstname"));
        assertThat(result.isFirst()).isFalse();
        assertThat(result.isLast()).isFalse();
    }

    @Test
    public void findPersonInAgeRangeCorrectly() {
        Iterable<Person> it = repository.findByAgeBetween(40, 45);

        assertThat(it).hasSize(3).contains(dave);
    }

    @Test
    public void findPersonInAgeRangeCorrectlyOrderByLastName() {
        Iterable<Person> it = repository.findByAgeBetweenOrderByLastName(30, 45);

        assertThat(it).hasSize(6);
    }

    @Test
    public void findPersonInAgeRangeAndNameCorrectly() {
        Iterable<Person> it = repository.findByAgeBetweenAndLastName(40, 45, "Matthews");
        assertThat(it).hasSize(1);

        Iterable<Person> result = repository.findByAgeBetweenAndLastName(20, 26, "Moore");
        assertThat(result).hasSize(1);
    }

    @Test
    public void findPersonsByFriendsInAgeRangeCorrectly() {
        oliver.setFriend(alicia);
        repository.save(oliver);
        dave.setFriend(oliver);
        repository.save(dave);
        carter.setFriend(dave);
        repository.save(carter);

        List<Person> result = repository.findByFriendAgeBetween(40, 45);

        assertThat(result)
                .hasSize(1)
                .containsExactly(carter);

        setFriendsToNull(oliver, dave, carter);
    }

    // TODO: there is a ticket for that, FMWK-53
    /*
	@Ignore("Searching by association not Supported Yet!" )
    @Test
	public void findPersonByShippingAddressesCorrectly() {

		Address address = new Address("Foo Street 1", "C0123", "Bar");
	    dave.setShippingAddresses(new HashSet<Address>(asList(address)));

		repository.save(dave);
		Person person = repository.findByShippingAddresses(address);
		assertThat(repository.findByShippingAddresses(address), is(dave));
	}
     */
}<|MERGE_RESOLUTION|>--- conflicted
+++ resolved
@@ -42,12 +42,7 @@
 
     @BeforeAll
     public void beforeAll() {
-<<<<<<< HEAD
         additionalAerospikeTestOperations.deleteAllAndVerify(Person.class);
-=======
-        additionalAerospikeTestOperations.deleteAll(Person.class);
-
->>>>>>> bb020b6c
         repository.saveAll(all);
     }
 
