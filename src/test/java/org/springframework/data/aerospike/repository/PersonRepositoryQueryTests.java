--- conflicted
+++ resolved
@@ -205,11 +205,11 @@
 
     @Test
     void findByAddressZipCodeContaining() {
-        carter.setAddress(new Address("Foo Street 2", 2, "C0124", "C0123"));
-        repository.save(carter);
-        dave.setAddress(new Address("Foo Street 1", 1, "C0123", "Bar"));
-        repository.save(dave);
-        boyd.setAddress(new Address(null, null, null, null));
+        carter.setAddress(new Address("Foo Street 2", "C0124", "C0123"));
+        repository.save(carter);
+        dave.setAddress(new Address("Foo Street 1", "C0123", "Bar"));
+        repository.save(dave);
+        boyd.setAddress(new Address(null, null, null));
         repository.save(boyd);
 
         List<Person> persons = repository.findByAddressZipCodeContaining("C0");
@@ -318,11 +318,11 @@
 
     @Test
     public void findPersonsByAddressZipCode() {
-        carter.setAddress(new Address("Foo Street 2", 2, "C0124", "C0123"));
-        repository.save(carter);
-        dave.setAddress(new Address("Foo Street 1", 1, "C0123", "Bar"));
-        repository.save(dave);
-        boyd.setAddress(new Address(null, null, null, null));
+        carter.setAddress(new Address("Foo Street 2", "C0124", "C0123"));
+        repository.save(carter);
+        dave.setAddress(new Address("Foo Street 1", "C0123", "Bar"));
+        repository.save(dave);
+        boyd.setAddress(new Address(null, null, null));
         repository.save(boyd);
 
         List<Person> result = repository.findByAddressZipCode("C0123");
@@ -424,16 +424,22 @@
     @Test
     public void findByFirstnameNotIn_forEmptyResult() {
         Set<String> allFirstNames = all.stream().map(Person::getFirstName).collect(Collectors.toSet());
+//		Stream<Person> result = repository.findByFirstnameNotIn(allFirstNames);
         assertThatThrownBy(() -> repository.findByFirstNameNotIn(allFirstNames))
             .isInstanceOf(IllegalArgumentException.class)
             .hasMessage("Unsupported keyword!");
+
+//		assertThat(result).isEmpty();
     }
 
     @Test
     public void findByFirstnameNotIn_forExistingResult() {
+//		Stream<Person> result = repository.findByFirstnameNotIn(Collections.singleton("Alicia"));
         assertThatThrownBy(() -> repository.findByFirstNameNotIn(Collections.singleton("Alicia")))
             .isInstanceOf(IllegalArgumentException.class)
             .hasMessage("Unsupported keyword!");
+
+//		assertThat(result).contains(dave, donny, oliver, carter, boyd, stefan, leroi, leroi2);
     }
 
     @Test
@@ -644,7 +650,6 @@
     @Test
     public void findPersonsByAddress() {
         if (IndexUtils.isFindByPojoSupported(client)) {
-<<<<<<< HEAD
             Address address = new Address("Foo Street 1", 1, "C0123", "Bar");
             dave.setAddress(address);
             repository.save(dave);
@@ -840,47 +845,6 @@
                 .containsExactly(leroi2);
 
             setFriendsToNull(all.toArray(Person[]::new));
-=======
-            Address address = new Address("Foo Street 1", "C0123", "Bar");
-            dave.setAddress(address);
-            repository.save(dave);
-
-            List<Person> persons = repository.findByAddress(address);
-            assertThat(persons).containsOnly(dave);
         }
     }
-
-    @Test
-    public void findPersonsByFriend() {
-        if (IndexUtils.isFindByPojoSupported(client)) {
-            alicia.setAddress(new Address("Foo Street 1", "C0123", "Bar"));
-            repository.save(alicia);
-            oliver.setFriend(alicia);
-            repository.save(oliver);
-
-            List<Person> persons = repository.findByFriend(alicia);
-            assertThat(persons).containsOnly(oliver);
-        }
-    }
-
-    @Test
-    public void findPersonsByFriendAddress() {
-        if (IndexUtils.isFindByPojoSupported(client)) {
-            Address address = new Address("Foo Street 1", "C0123", "Bar");
-            dave.setAddress(address);
-            repository.save(dave);
-
-            carter.setFriend(dave);
-            repository.save(carter);
-
-            List<Person> result = repository.findByFriendAddress(address);
-
-            assertThat(result)
-                .hasSize(1)
-                .containsExactly(carter);
-
-            setFriendsToNull(carter);
->>>>>>> cb2b648f
-        }
-    }
 }