--- conflicted
+++ resolved
@@ -478,17 +478,11 @@
 
     @Test
     void findByMapKeyValueNotEqual() {
-<<<<<<< HEAD
-        assertThat(leroi.getIntMap()).containsKey("key1");
-        assertThat(!leroi.getIntMap().containsValue(22)).isTrue();
-        assertThat(douglas.getIntMap()).isNullOrEmpty();
-=======
         assertThat(carter.getIntMap()).containsKey("key1");
         assertThat(!carter.getIntMap().containsValue(22)).isTrue();
->>>>>>> 5d503f21
 
         List<Person> persons = repository.findByIntMapIsNot("key1", 22);
-        assertThat(persons).contains(carter);
+        assertThat(persons).containsOnly(carter);
     }
 
     @Test
@@ -508,14 +502,11 @@
 
         List<Person> persons;
         persons = repository.findByMapOfIntListsIsNot("2", List.of(100));
-        assertThat(persons).containsExactlyInAnyOrder(matias, leroi2);
+        assertThat(persons).containsOnly(matias, leroi2);
 
         persons = repository.findByMapOfIntListsIsNot("0", List.of(202));
-        assertThat(persons).containsExactlyInAnyOrder(stefan, douglas);
-
-<<<<<<< HEAD
-        assertThat(persons).contains(leroi, douglas);
-=======
+        assertThat(persons).containsOnly(stefan, douglas);
+
         persons = repository.findByMapOfIntListsIsNot("34", List.of(2000));
         assertThat(persons).isEmpty();
     }
@@ -551,7 +542,6 @@
             persons = repository.findByAddressesMapIsNot("cd", address3);
             assertThat(persons).isEmpty();
         }
->>>>>>> 5d503f21
     }
 
     @Test
@@ -890,7 +880,8 @@
         List<Person> result = repository.findByFriendAgeIsNot(42);
 
         assertThat(result)
-            .contains(dave, oliver);
+            .hasSize(2)
+            .containsExactlyInAnyOrder(dave, oliver);
 
         TestUtils.setFriendsToNull(repository, oliver, dave, carter);
     }
@@ -949,7 +940,8 @@
         List<Person> result = repository.findByFriendAgeLessThanEqual(42);
 
         assertThat(result)
-            .contains(dave, carter);
+            .hasSize(2)
+            .containsExactlyInAnyOrder(dave, carter);
 
         TestUtils.setFriendsToNull(repository, alicia, dave, carter, leroi);
     }
@@ -1292,11 +1284,11 @@
         if (IndexUtils.isFindByPojoSupported(client)) {
             List<String> listToCompareWith = List.of("str1", "str2");
             assertThat(dave.getStrings()).isEqualTo(listToCompareWith);
+            assertThat(donny.getStrings()).isNotEmpty();
             assertThat(donny.getStrings()).isNotEqualTo(listToCompareWith);
-            assertThat(oliver.getStrings()).isNullOrEmpty();
 
             List<Person> persons = repository.findByStringsIsNot(listToCompareWith);
-            assertThat(persons).contains(donny, oliver);
+            assertThat(persons).contains(donny);
         }
     }
 
@@ -1379,12 +1371,7 @@
             repository.save(carter);
             assertThat(carter.getIntMap()).isNotEqualTo(mapToCompareWith);
 
-<<<<<<< HEAD
-            List<Person> persons = repository.findByIntMapIsNot(mapToCompareWith);
-            assertThat(persons).contains(carter, boyd);
-=======
-            assertThat(repository.findByIntMapIsNot(mapToCompareWith)).contains(carter);
->>>>>>> 5d503f21
+            assertThat(repository.findByIntMapIsNot(mapToCompareWith)).contains(carter, boyd);
 
             carter.setIntMap(mapToCompareWith);
             repository.save(carter);
