--- conflicted
+++ resolved
@@ -1,15 +1,12 @@
 package org.springframework.data.aerospike;
 
 import com.aerospike.client.AerospikeClient;
-<<<<<<< HEAD
-=======
 import com.aerospike.client.Bin;
 import com.aerospike.client.Key;
 import com.aerospike.client.Record;
 import com.aerospike.client.policy.Policy;
 import com.aerospike.client.policy.RecordExistsAction;
 import com.aerospike.client.policy.WritePolicy;
->>>>>>> ec39c0e2
 import com.aerospike.client.query.IndexType;
 import org.junit.runner.RunWith;
 import org.springframework.beans.factory.annotation.Autowired;
@@ -43,10 +40,7 @@
         classes = TestConfig.class,
         properties = {
                 "expirationProperty: 1",
-<<<<<<< HEAD
-=======
                 "setSuffix: service1"
->>>>>>> ec39c0e2
         }
 )
 public abstract class BaseIntegrationTests {
@@ -85,8 +79,6 @@
         }
     }
 
-<<<<<<< HEAD
-=======
     protected void addNewFieldToSavedDataInAerospike(Key key) {
         Record initial = client.get(new Policy(), key);
         Bin[] bins = Stream.concat(
@@ -112,5 +104,4 @@
         return creator.createQuery();
     }
 
->>>>>>> ec39c0e2
 }