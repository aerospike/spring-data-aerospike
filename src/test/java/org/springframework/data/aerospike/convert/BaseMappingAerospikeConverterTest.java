--- conflicted
+++ resolved
@@ -72,8 +72,4 @@
             .map(bin -> bin.value.getObject())
             .findFirst().orElse(null);
     }
-<<<<<<< HEAD
-
-=======
->>>>>>> 95399328
 }