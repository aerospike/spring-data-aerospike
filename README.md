--- conflicted
+++ resolved
@@ -13,11 +13,7 @@
 
 |`spring-data-aerospike` Version | Spring Boot Version
 | :----------- | :----: |
-<<<<<<< HEAD
-|2.3.1.RELEASE | 2.2.x
-=======
 |2.3.2.RELEASE |2.2.x
->>>>>>> 735b333b
 |2.1.1.RELEASE | 2.1.x, 2.0.x
 |1.2.1.RELEASE | 1.5.x
 
