--- conflicted
+++ resolved
@@ -6,7 +6,7 @@
 
     <groupId>com.aerospike</groupId>
     <artifactId>spring-data-aerospike</artifactId>
-    <version>3.0.0</version>
+    <version>2.5.0</version>
     <name>Spring Data Aerospike</name>
     <organization>
         <name>Aerospike Inc.</name>
@@ -21,13 +21,8 @@
 
     <properties>
         <source.level>1.8</source.level>
-<<<<<<< HEAD
         <aerospike>4.4.18</aerospike>
         <aerospike-reactor>4.4.10</aerospike-reactor>
-=======
-        <aerospike>5.1.2</aerospike>
-        <aerospike-reactor>5.0.7</aerospike-reactor>
->>>>>>> 528be068
 
         <springdata.commons>2.5.1</springdata.commons>
         <springdata.keyvalue>2.5.1</springdata.keyvalue>
