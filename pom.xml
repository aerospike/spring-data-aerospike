--- conflicted
+++ resolved
@@ -23,17 +23,10 @@
         <project.build.sourceEncoding>UTF-8</project.build.sourceEncoding>
         <maven.compiler.source>1.8</maven.compiler.source>
         <maven.compiler.target>1.8</maven.compiler.target>
-<<<<<<< HEAD
-        <springdata.commons>2.5.6</springdata.commons>
-        <springdata.keyvalue>2.5.6</springdata.keyvalue>
+        <springdata.commons>2.6.3</springdata.commons>
+        <springdata.keyvalue>2.6.3</springdata.keyvalue>
         <spring-cloud-starter-bootstrap>3.1.1</spring-cloud-starter-bootstrap>
         <spring-boot-starter-test>2.6.5</spring-boot-starter-test>
-=======
-        <springdata.commons>2.6.3</springdata.commons>
-        <springdata.keyvalue>2.6.3</springdata.keyvalue>
-        <spring-cloud-starter-bootstrap>3.0.4</spring-cloud-starter-bootstrap>
-        <spring-boot-starter-test>2.5.6</spring-boot-starter-test>
->>>>>>> c7a2c977
         <maven.javadoc.plugin>3.3.0</maven.javadoc.plugin>
         <maven.gpg.plugin>1.6</maven.gpg.plugin>
         <aerospike>5.1.11</aerospike>
